# (C) British Crown Copyright 2015-2023, Met Office.
# Please see LICENSE.rst for license details.
#
# This 'model to MIP mappings' configuration file contains sections
# for each 'MIP requested variable name' that has a common
# 'model to MIP mapping'. Please see the 'User Guide' for more
# information.

[DEFAULT]
positive = None
reviewer = N/A
status = embargoed

[COMMON]
along_j_not_northward = This diagnostic has been calculated with respect to the
    native grid and NOT with respect to true north as requested.
basin_comment = The latitude coordinate is for reference only and is the
    closest native grid line passing through 65.6 N, 168.7 W (Bering Strait).
    The atlantic_arctic_ocean basin includes the baltic_sea and hudson_bay
    basins and the right-hand half of the arctic_ocean basin (with respect to
    the native model grid). The indian_pacific_ocean basin includes the
    red_sea basin.
cancelling_notes = Model output is mol H2SO4, diagnostic required kg SO4.
    Step 1: mol H2SO4 x mol_mass_h2so4 yields kg H2SO4.
    Step 2: kg H2SO4 x (mol_mass_so4 / mol_mass_h2so4) yields kg SO4.
    1+2: mol H2SO4 x mol_mass_h2so4 x (mol_mass_so4 / mol_mass_h2so4)
    -> kg SO4. Cancelling common term mol_mass_h2so4 leaves the conversion as
    model output (mol H2SO4) x mol_mass_so4 -> diagnostic (kg SO4).
convective_notes = When McICA is used with convective cores, the large-scale
    diagnostics contain all condensate. No need to add convective because the
    convection diagnostics contain zeroes.
dust_comment = Includes deposition of particles emitted and immediately
    deposited within the same timestep without interacting with model
    atmosphere (i.e. falling back onto surface, instead of being transported
    into atmosphere).
ocean_zstar_comment = This variable is reported using a z* coordinate system
    rather than the z-level system indicated by the metadata. Where this is
    important to analysis please consider the information in time-varying
    variables thkcello or zfullo.
radiation_comment = For instantaneous outputs, this diagnostic represents an
    average over the radiation time step using the state of the atmosphere
    (T,q,clouds) from the first dynamics step within that interval. The time
    coordinate is the start of the radiation time step interval, so the value
    for t(N) is the average from t(N) to t(N+1).

[abs550aer]
component = aerosol
dimension = longitude latitude lambda550nm time
expression = m01s02i240[lbplev=3, lbproc=128]
    + m01s02i241[lbplev=3, lbproc=128] + m01s02i242[lbplev=3, lbproc=128]
    + m01s02i243[lbplev=3, lbproc=128] + m01s02i585[lbplev=3, lbproc=128]
mip_table_id = AERmon AEmon
notes = Assuming CLASSIC dust.
reviewer = Ben Johnson <ben.johnson@metoffice.gov.uk>
status = ok
units = 1

[aerasymbnd]
comment   = Excludes Mineral Dust
component = aerosol
dimension = longitude latitude alevel spectband time1
expression = combine_sw_lw(m01s01i508[lbproc=0] / m01s01i507[lbproc=0],
    m01s02i508[lbproc=0] / m01s02i507[lbproc=0],
    minval= '-1.0', maxval= '1.0')
mip_table_id = E3hrPt AP3hrPtLev
reviewer = Mohit Dalvi <mohit.dalvi@metoffice.gov.uk>
status = ok
units = 1

[aeroptbnd]
comment   = Excludes Mineral Dust
component = aerosol
dimension = longitude latitude alevel spectband time1
expression = combine_sw_lw(m01s01i506[lbproc=0], m01s02i506[lbproc=0],
    swmask= m01s01i200[lbproc=0], minval= '0', maxval= '10')
mip_table_id = E3hrPt AP3hrPtLev
reviewer = Mohit Dalvi <mohit.dalvi@metoffice.gov.uk>
status = ok
units = 1

[aerssabnd]
comment   = Excludes Mineral Dust
component = aerosol
dimension = longitude latitude alevel spectband time1
expression = combine_sw_lw(m01s01i507[lbproc=0] / m01s01i506[lbproc=0],
    m01s02i507[lbproc=0] / m01s02i506[lbproc=0], minval='0.0', maxval='1.0')
mip_table_id = E3hrPt AP3hrPtLev
reviewer = Mohit Dalvi <mohit.dalvi@metoffice.gov.uk>
status = ok
units = 1

[agessc]
comment = ${COMMON:ocean_zstar_comment}
component = ocean
dimension = longitude latitude olevel time
expression = agessc
mip_table_id = Omon OPmonLev
reviewer = Daley Calvert <daley.calvert@metoffice.gov.uk>
status = ok
units = yr

[airmass]
component = chemistry
dimension = longitude latitude alevel time
expression = div_by_area(m01s50i063[lbproc=128])
mip_table_id = AERmon AEmonLev
reviewer = Mohit Dalvi <mohit.dalvi@metoffice.gov.uk>
status = ok
units = kg m-2

[albdiffbnd]
component = radiation
dimension = longitude latitude spectband time1
expression = m01s01i269[lbproc=0]
mip_table_id = E3hrPt AP3hrPt
units = 1

[albdirbnd]
component = radiation
dimension = longitude latitude spectband time1
expression = m01s01i268[lbproc=0]
mip_table_id = E3hrPt AP3hrPt
units = 1

[albisccp]
component = cftables
dimension = longitude latitude time
expression = fix_packing_division(m01s02i331[lbproc=128],
                                  m01s02i334[lbproc=128])
mip_table_id = CFday CFmon APday APmon
reviewer = Alejandro Bodas-Salcedo <alejandro.bodas@metoffice.gov.uk>
status = ok
units = 1

[areacella]
component = atmos-physics
dimension = longitude latitude
expression = areacella(m01s00i505)
mip_table_id = fx APfx mon day 6hr 3hr 1hr
reviewer = Alistair Sellar <alistair.sellar@metoffice.gov.uk>
status = ok
units = m2

[areacello]
component = ocean
dimension = longitude latitude
expression = areacello
mip_table_id = Ofx OPfx
reviewer = Daley Calvert <daley.calvert@metoffice.gov.uk>
status = ok
units = m2

[ares]
component = land
dimension = longitude latitude time
expression = m01s03i054[lbproc=128]
mip_table_id = Eday LPday
reviewer = Ron Kahana <ron.kahana@metoffice.gov.uk>
status = ok
units = s m-1

[basin]
comment = global_land is the land-sea mask used to calculate the
    basin-integrated transports and is not consistent with the land-sea mask
    used in other diagnostics.
component = ocean
dimension = longitude latitude
expression = basin
mip_table_id = Ofx OPfx
reviewer = Daley Calvert <daley.calvert@metoffice.gov.uk>
status = ok
units = 1

[bldep]
component = boundary-layer
dimension = longitude latitude time
expression = m01s03i304[lbproc=128]
mip_table_id = 6hrPlev AERmon AE6hr AEmon
reviewer = Gill Martin <gill.martin@metoffice.gov.uk>
status = ok
units = m

[bry]
component = chemistry
dimension = latitude plev39 time
expression = MOLECULAR_MASS_OF_AIR
    * ((m01s51i045[blev=PLEV39, lbproc=192] / MOLECULAR_MASS_OF_BROMINE)
    + (m01s51i047[blev=PLEV39, lbproc=192] / MOLECULAR_MASS_OF_BRCL)
    + (m01s51i048[blev=PLEV39, lbproc=192] / MOLECULAR_MASS_OF_BRONO2)
    + (m01s51i052[blev=PLEV39, lbproc=192] / MOLECULAR_MASS_OF_HBR)
    + (m01s51i053[blev=PLEV39, lbproc=192] / MOLECULAR_MASS_OF_HOBR)
    + (m01s51i994[blev=PLEV39, lbproc=192] / MOLECULAR_MASS_OF_BRO))
    / m01s51i999[blev=PLEV39, lbproc=192]
mip_table_id = AERmonZ AEmonZ
reviewer = Luke Abraham <luke.abraham@atm.ch.cam.ac.uk>
status = ok
units = mol mol-1

[c2h6]
comment = C2H6 tracer includes emissions of C2H2 and C2H4.
component = chemistry
dimension = longitude latitude alevel time
expression = (MOLECULAR_MASS_OF_AIR / MOLECULAR_MASS_OF_C2H6)
    * m01s34i014[lbproc=128]
mip_table_id = AERmon AEmonLev
reviewer = Alex Archibald <alex.archibald@atm.ch.cam.ac.uk>
status = ok
units = mol mol-1

[c3h8]
comment = C3H8 tracer includes emissions of C3H6.
component = chemistry
dimension = longitude latitude alevel time
expression = (MOLECULAR_MASS_OF_AIR / MOLECULAR_MASS_OF_C3H8)
    * m01s34i018[lbproc=128]
mip_table_id = AERmon AEmonLev
reviewer = Alex Archibald <alex.archibald@atm.ch.cam.ac.uk>
status = ok
units = mol mol-1

[ccldncl]
comment = This droplet number is estimated in PC2 scheme hence contributed from
    both stratiform clouds and convective clouds.
component = cloud
dimension = longitude latitude time
expression = mask_using_cube(m01s01i298[lbproc=128] / m01s01i299[lbproc=128],
    m01s02i395[lbproc=128] + m01s02i396[lbproc=128])
mip_table_id = Eday APday
reviewer = Yoko Tsushima <yoko.tsushima@metoffice.gov.uk>
status = ok
units = cm-3

[cdnc]
comment = Only calculated in daylight gridboxes.
component = cloud
dimension = longitude latitude alevel time
expression = m01s01i241[lbproc=128] / m01s01i223[lbproc=128]
mip_table_id = AERmon AEmonLev
reviewer = Yoko Tsushima <yoko.tsushima@metoffice.gov.uk>
status = ok
units = cm-3

[cfadDbze94]
component = cloud
dimension = longitude latitude alt40 dbze time
expression = m01s02i372[lbproc=128]
mip_table_id = Emon APmon
reviewer = Alejandro Bodas-Salcedo <alejandro.bodas@metoffice.gov.uk>
status = ok
units = 1

[cfadLidarsr532]
component = cloud
dimension = longitude latitude alt40 scatratio time
expression = m01s02i370[lbproc=128]
mip_table_id = Emon APmon
reviewer = Alejandro Bodas-Salcedo <alejandro.bodas@metoffice.gov.uk>
status = ok
units = 1

[cfc11global]
component = chemistry
dimension = time
expression = mmr2molefrac(m01s50i063[lbproc=128], m01s34i055[lbproc=128],
    MOLECULAR_MASS_OF_CFC11)
mip_table_id = Amon APmon
reviewer = Luke Abraham <luke.abraham@atm.ch.cam.ac.uk>
status = ok
units = 1

[cfc12global]
component = chemistry
dimension = time
expression = mmr2molefrac(m01s50i063[lbproc=128], m01s34i056[lbproc=128],
    MOLECULAR_MASS_OF_CFC12)
mip_table_id = Amon APmon
reviewer = Luke Abraham <luke.abraham@atm.ch.cam.ac.uk>
status = ok
units = 1

[ch3coch3]
component = chemistry
dimension = longitude latitude alevel time
expression = (MOLECULAR_MASS_OF_AIR / MOLECULAR_MASS_OF_CH3COCH3)
    * m01s34i022[lbproc=128]
mip_table_id = AERmon AEmonLev
reviewer = Alex Archibald <alex.archibald@atm.ch.cam.ac.uk>
status = ok
units = mol mol-1

[ch4]
component = chemistry
dimension = longitude latitude plev19 time
expression = (MOLECULAR_MASS_OF_AIR / MOLECULAR_MASS_OF_CH4)
    * m01s51i009[blev=PLEV19, lbproc=128]
    / m01s51i999[blev=PLEV19, lbproc=128]
mip_table_id = Amon APmon
reviewer = Alex Archibald <alex.archibald@atm.ch.cam.ac.uk>
status = ok
units = mol mol-1

[ch4global]
component = chemistry
dimension = time
expression = mmr2molefrac(m01s50i063[lbproc=128], m01s34i009[lbproc=128],
    MOLECULAR_MASS_OF_CH4)
mip_table_id = Amon APmon
reviewer = Luke Abraham <luke.abraham@atm.ch.cam.ac.uk>
status = ok
units = 1

[cheaqpso4]
comment = Includes primary and incloud conversion to sulphate aerosol.
    No incloud conversion to Aitken mode in model.
component = chemistry
dimension = longitude latitude alevel time
expression = achem_emdrywet(MOLECULAR_MASS_OF_SO4,
    (m01s38i201[lbproc=128] + m01s38i202[lbproc=128]
    + m01s38i203[lbproc=128] + m01s38i285[lbproc=128]
    + m01s38i286[lbproc=128] + m01s38i288[lbproc=128]
    + m01s38i289[lbproc=128]), areadiv='True')
mip_table_id = AERmon AEmonLev
notes = ${COMMON:cancelling_notes}
reviewer = Luke Abraham <luke.abraham@atm.ch.cam.ac.uk>
status = ok
units = g m-2 s-1

[chegpso4]
component = chemistry
dimension = longitude latitude alevel time
expression = achem_emdrywet(MOLECULAR_MASS_OF_SO4,
    m01s50i150[lbproc=128], areadiv='True')
mip_table_id = AERmon AEmonLev
notes = ${COMMON:cancelling_notes}
reviewer = Luke Abraham <luke.abraham@atm.ch.cam.ac.uk>
status = ok
units = g m-2 s-1

[ci]
component = cloud
dimension = longitude latitude time
expression = m01s05i269[lbproc=128]
mip_table_id = Amon APmon
reviewer = Mark Webb <mark.webb@metoffice.gov.uk>
status = ok
units = 1

[cl]
component = cftables cloud
dimension = longitude latitude alevel time
expression = m01s02i261[lbproc=128]
mip_table_id = Amon CFday APmonLev APdayLev
reviewer = Alejandro Bodas-Salcedo <alejandro.bodas@metoffice.gov.uk>
status = ok
units = 1

[clc]
component = cftables
dimension = longitude latitude alevel time
expression = m01s02i317[lbproc=128]
mip_table_id = CFmon APmonLev
notes = Using convective cores in this model configuration.
reviewer = Alejandro Bodas-Salcedo <alejandro.bodas@metoffice.gov.uk>
status = ok
units = 1

[clcalipso]
component = cftables
dimension = longitude latitude alt40 time
expression = m01s02i371[lbproc=128] / m01s02i325[lbproc=128]
mip_table_id = CFday CFmon APday APmon
reviewer = Alejandro Bodas-Salcedo <alejandro.bodas@metoffice.gov.uk>
status = ok
units = 1

[clcalipso2]
component = cloud
dimension = longitude latitude alt40 time1
expression = m01s02i374[lbproc=0] / m01s02i325[lbproc=0]
mip_table_id = E3hrPt AP3hrPt
reviewer = Alejandro Bodas-Salcedo <alejandro.bodas@metoffice.gov.uk>
status = ok
units = 1

[clcalipsoice]
component = cloud
dimension = longitude latitude alt40 time
expression = m01s02i474[lbproc=128] / m01s02i325[lbproc=128]
mip_table_id = Emon APmon
units = 1

[clcalipsoliq]
component = cloud
dimension = longitude latitude alt40 time
expression = m01s02i473[lbproc=128] / m01s02i325[lbproc=128]
mip_table_id = Emon APmon
units = 1

[cldncl]
component = aerosol
dimension = longitude latitude time
expression = m01s01i298[lbproc=128] / m01s01i299[lbproc=128]
mip_table_id = Emon APmon
units = cm-3

[cldnvi]
component = aerosol
dimension = longitude latitude time
expression = m01s01i280[lbproc=128] / m01s01i281[lbproc=128]
mip_table_id = Eday Emon APmon APday
notes = Calculated at daylight grids only.
reviewer = Ben Johnson <ben.johnson@metoffice.gov.uk>
status = ok
units = m-2

[clhcalipso]
component = cftables
dimension = longitude latitude p220 time
expression = m01s02i346[lbproc=128, blev=P220]
    / m01s02i323[lbproc=128, blev=P220]
mip_table_id = CFday CFmon APday APmon
reviewer = Alejandro Bodas-Salcedo <alejandro.bodas@metoffice.gov.uk>
status = ok
units = 1

[cli]
component = cftables cloud
dimension = longitude latitude alevel time
expression = m01s02i309[lbproc=128]
mip_table_id = Amon CFday APmonLev APdayLev
notes = ${COMMON:convective_notes}
reviewer = Alejandro Bodas-Salcedo <alejandro.bodas@metoffice.gov.uk>
status = ok
units = kg kg-1

[clic]
component = cftables
dimension = longitude latitude alevel time
expression = m01s02i319[lbproc=128]
mip_table_id = CFmon APmonLev
reviewer = Alejandro Bodas-Salcedo <alejandro.bodas@metoffice.gov.uk>
status = ok
units = 1

[climodis]
component = cloud
dimension = longitude latitude time
expression = m01s02i453[lbproc=128] / m01s02i330[lbproc=128]
mip_table_id = Emon APmon
reviewer = Alejandro Bodas-Salcedo <alejandro.bodas@metoffice.gov.uk>
status = ok
units = 1

[clis]
component = cftables
dimension = longitude latitude alevel time
expression = m01s02i309[lbproc=128] - m01s02i319[lbproc=128]
mip_table_id = CFmon APmonLev
notes = ${COMMON:convective_notes}
units = 1

[clisccp]
component = cloud
dimension = longitude latitude plev7c tau time
expression = divide_by_mask(m01s02i337[blev=PLEV7C, lbproc=128],
    m01s02i330[lbproc=128])
mip_table_id = CFmon CFday APday APmon
reviewer = Alejandro Bodas-Salcedo <alejandro.bodas@metoffice.gov.uk>
status = ok
units = 1

[clivi]
component = cftables cloud
dimension = longitude latitude time
expression = m01s02i392[lbproc=128]
mip_table_id = Amon CFday APmon APday
reviewer = Alejandro Bodas-Salcedo <alejandro.bodas@metoffice.gov.uk>
status = ok
units = kg m-2

[clivic]
component = cloud
dimension = longitude latitude time
expression = m01s02i396[lbproc=128]
mip_table_id = Eday APday
reviewer = Alejandro Bodas-Salcedo <alejandro.bodas@metoffice.gov.uk>
status = ok
units = kg m-2

[cllcalipso]
component = cftables
dimension = longitude latitude p840 time
expression = m01s02i344[lbproc=128, blev=P840]
    / m01s02i321[lbproc=128, blev=P840]
mip_table_id = CFday CFmon APday APmon
reviewer = Alejandro Bodas-Salcedo <alejandro.bodas@metoffice.gov.uk>
status = ok
units = 1

[clmcalipso]
component = cftables
dimension = longitude latitude p560 time
expression = m01s02i345[lbproc=128, blev=P560]
    / m01s02i322[lbproc=128, blev=P560]
mip_table_id = CFday CFmon APday APmon
reviewer = Alejandro Bodas-Salcedo <alejandro.bodas@metoffice.gov.uk>
status = ok
units = 1

[clmisr]
component = cloud
dimension = longitude latitude alt16 tau time
expression = fix_clmisr_height(m01s02i360[lbproc=128], m01s02i330[lbproc=128])
mip_table_id = Emon APmon
reviewer = Alejandro Bodas-Salcedo <alejandro.bodas@metoffice.gov.uk>
status = ok
units = 1

[cls]
component = cftables
dimension = longitude latitude alevel time
expression = m01s02i312[lbproc=128] + m01s02i313[lbproc=128]
    - m01s02i317[lbproc=128]
mip_table_id = CFmon APmonLev
reviewer = Alejandro Bodas-Salcedo <alejandro.bodas@metoffice.gov.uk>
status = ok
units = 1

[clt]
component = cloud
dimension = longitude latitude time
expression = m01s02i204[lbproc=128]
mip_table_id = 3hr Amon day AP3hr APday APmon
reviewer = Alejandro Bodas-Salcedo <alejandro.bodas@metoffice.gov.uk>
status = ok
units = 1

[cltcalipso]
component = cftables
dimension = longitude latitude time
expression = m01s02i347[lbproc=128] / m01s02i324[lbproc=128]
mip_table_id = CFday CFmon APmon APday
reviewer = Alejandro Bodas-Salcedo <alejandro.bodas@metoffice.gov.uk>
status = ok
units = 1

[cltisccp]
component = cftables
dimension = longitude latitude time
expression = m01s02i334[lbproc=128] / m01s02i330[lbproc=128]
mip_table_id = CFday CFmon APday APmon
reviewer = Alejandro Bodas-Salcedo <alejandro.bodas@metoffice.gov.uk>
status = ok
units = 1

[cltmodis]
component = cloud
dimension = longitude latitude time
expression = m01s02i451[lbproc=128] / m01s02i330[lbproc=128]
mip_table_id = Emon APmon
reviewer = Alejandro Bodas-Salcedo <alejandro.bodas@metoffice.gov.uk>
status = ok
units = 1

[clw]
component = cftables cloud
dimension = longitude latitude alevel time
expression = m01s02i308[lbproc=128]
mip_table_id = Amon CFday APdayLev APmonLev
notes = ${COMMON:convective_notes}
reviewer = Alejandro Bodas-Salcedo <alejandro.bodas@metoffice.gov.uk>
status = ok
units = kg kg-1

[clwc]
component = cftables
dimension = longitude latitude alevel time
expression = m01s02i318[lbproc=128]
mip_table_id = CFmon APmonLev
reviewer = Alejandro Bodas-Salcedo <alejandro.bodas@metoffice.gov.uk>
status = ok
units = 1

[clwmodis]
component = cloud
dimension = longitude latitude time
expression = m01s02i452[lbproc=128] / m01s02i330[lbproc=128]
mip_table_id = Emon APmon
reviewer = Alejandro Bodas-Salcedo <alejandro.bodas@metoffice.gov.uk>
status = ok
units = 1

[clws]
component = cftables
dimension = longitude latitude alevel time
expression = m01s02i308[lbproc=128] - m01s02i318[lbproc=128]
mip_table_id = CFmon APmonLev
notes = ${COMMON:convective_notes}
units = 1

[clwvi]
component = cftables cloud
dimension = longitude latitude time
expression = m01s02i391[lbproc=128] + m01s02i392[lbproc=128]
mip_table_id = Amon CFday APday APmon
reviewer = Alejandro Bodas-Salcedo <alejandro.bodas@metoffice.gov.uk>
status = ok
units = kg m-2

[clwvic]
component = cloud
dimension = longitude latitude time
expression = m01s02i395[lbproc=128] + m01s02i396[lbproc=128]
mip_table_id = Eday Emon APday APmon
reviewer = Alejandro Bodas-Salcedo <alejandro.bodas@metoffice.gov.uk>
status = ok
units = kg m-2

[cly]
component = chemistry
dimension = latitude plev39 time
expression = MOLECULAR_MASS_OF_AIR
    * ((m01s51i041[blev=PLEV39, lbproc=192] / MOLECULAR_MASS_OF_CHLORINE)
    + (m01s51i042[blev=PLEV39, lbproc=192] / MOLECULAR_MASS_OF_CLOX)
    + (2 * m01s51i043[blev=PLEV39, lbproc=192] / MOLECULAR_MASS_OF_CL2O2)
    + (m01s51i044[blev=PLEV39, lbproc=192] / MOLECULAR_MASS_OF_OCLO)
    + (m01s51i047[blev=PLEV39, lbproc=192] / MOLECULAR_MASS_OF_BRCL)
    + (m01s51i051[blev=PLEV39, lbproc=192] / MOLECULAR_MASS_OF_HOCL)
    + (m01s51i054[blev=PLEV39, lbproc=192] / MOLECULAR_MASS_OF_CLONO2)
    + (m01s51i992[blev=PLEV39, lbproc=192] / MOLECULAR_MASS_OF_HCL))
    / m01s51i999[blev=PLEV39, lbproc=192]
mip_table_id = AERmonZ AEmonZ
reviewer = Luke Abraham <luke.abraham@atm.ch.cam.ac.uk>
status = ok
units = mol mol-1

[co]
component = chemistry
dimension = longitude latitude alevel time
expression = (MOLECULAR_MASS_OF_AIR / MOLECULAR_MASS_OF_CO)
    * m01s34i010[lbproc=128]
mip_table_id = AERmon CresAERday AEmonLev
reviewer = Alex Archibald <alex.archibald@atm.ch.cam.ac.uk>
status = ok
units = mol mol-1

[co2mass]
comment = Units are kg(CO2)
component = carbon
dimension = time
expression = m01s30i465[lbproc=128]
mip_table_id = Amon APmon
reviewer = Spencer Liddicoat <spencer.liddicoat@metoffice.gov.uk>
status = ok
units = kg

[cod]
component = cloud
dimension = longitude latitude time
expression = m01s02i332[lbproc=128] / m01s02i334[lbproc=128]
mip_table_id = AERday AERmon AEday AEmon
reviewer = Alejandro Bodas-Salcedo <alejandro.bodas@metoffice.gov.uk>
status = ok
units = 1

[concdust]
component = dust
dimension = longitude latitude alevel time
expression = m01s17i257[lbproc=128]
mip_table_id = Emon APmonLev
reviewer = Stephanie Woodward <stephanie.woodward@metoffice.gov.uk>
status = ok
units = ug m-3

[cw]
component = land
dimension = longitude latitude time
expression = m01s08i209[lbproc=128]
mip_table_id = Eday LPday
reviewer = Ron Kahana <ron.kahana@metoffice.gov.uk>
status = ok
units = kg m-2

[depdust]
comment = ${COMMON:dust_comment}
component = dust
dimension = longitude latitude time
expression = m01s03i440[lbproc=128]
mip_table_id = Emon AEmon
reviewer = Stephanie Woodward <stephanie.woodward@metoffice.gov.uk>
status = ok
units = kg m-2 s-1

[deptho]
component = ocean
dimension = longitude latitude
expression = deptho
mip_table_id = Ofx OPfx
reviewer = Daley Calvert <daley.calvert@metoffice.gov.uk>
status = ok
units = m

[difvho]
comment = ${COMMON:ocean_zstar_comment}
component = ocean
dimension = longitude latitude olevel time
expression = difvho
mip_table_id = Oyr OPyrLev
units = m2 s-1

[difvso]
comment = ${COMMON:ocean_zstar_comment}
component = ocean
dimension = longitude latitude olevel time
expression = difvso
mip_table_id = Oyr OPyrLev
units = m2 s-1

[dispkexyfo]
component = ocean
dimension = longitude latitude time
expression = dispkexyfo
mip_table_id = Oyr OPyr
units = W m-2

[dms]
component = aerosol
dimension = longitude latitude alevel time
expression = m01s34i071[lbproc=128]
    * (MOLECULAR_MASS_OF_AIR / MOLECULAR_MASS_OF_DMS)
mip_table_id = AERmon AEmonLev
reviewer = Ben Johnson <ben.johnson@metoffice.gov.uk>
status = ok
units = mol mol-1

[drydust]
comment = ${COMMON:dust_comment}
component = dust
dimension = longitude latitude time
expression = m01s03i441[lbproc=128] + m01s03i442[lbproc=128]
    + m01s03i443[lbproc=128] + m01s03i444[lbproc=128] + m01s03i445[lbproc=128]
    + m01s03i446[lbproc=128] + m01s03i451[lbproc=128] + m01s03i452[lbproc=128]
    + m01s03i453[lbproc=128] + m01s03i454[lbproc=128] + m01s03i455[lbproc=128]
    + m01s03i456[lbproc=128]
mip_table_id = AERmon CresAERday AEmon
notes = Assumes CLASSIC dust.
reviewer = Ben Johnson <ben.johnson@metoffice.gov.uk>
status = ok
units = kg m-2 s-1

[dryo3]
component = chemistry
dimension = longitude latitude time
expression = achem_emdrywet(MOLECULAR_MASS_OF_O3,
    m01s50i131[lbproc=128], sumlev='True', areadiv='True')
mip_table_id = AERmon AEmon
reviewer = Luke Abraham <luke.abraham@atm.ch.cam.ac.uk>
status = ok
units = g m-2 s-1

[ec]
component = land
dimension = longitude latitude time
expression = m01s03i297[lbproc=128]
mip_table_id = Eday LPday
reviewer = Ron Kahana <ron.kahana@metoffice.gov.uk>
status = ok
units = kg m-2 s-1

[ec550aer]
component = aerosol
dimension = longitude latitude alevel lambda550nm time
expression = m01s02i530[lbplev=3, lbproc=128]
    + m01s02i540[lbplev=3, lbproc=128]
mip_table_id = Emon AEmonLev
reviewer = Ben Johnson <ben.johnson@metoffice.gov.uk>
status = ok
units = m-1

[emibc]
component = aerosol
dimension = longitude latitude time
expression = achem_emdrywet(ATOMIC_MASS_OF_C,
    m01s38i207[lbproc=128], sumlev='True', areadiv='True')
mip_table_id = AERmon AEmon
reviewer = Nicolas Bellouin <n.bellouin@reading.ac.uk>
status = ok
units = g m-2 s-1

[emibvoc]
comment = Isoprene and Monoterpene only. Acetone and Methanol, although
    produced by JULES are not used by UKCA, which these reads from
    ancillary. Reported as C.
component = chemistry
dimension = longitude latitude time
expression = (m01s03i495[lbproc=128] + m01s03i496[lbproc=128]) *
    m01s00i505
mip_table_id = AERmon AEmon
reviewer = Guang Zeng <guang.zeng@niwa.co.nz>,
    Luke Abraham <luke.abraham@atm.ch.cam.ac.uk>
status = ok
units = kg m-2 s-1

[emico]
component = chemistry
dimension = longitude latitude time
expression = m01s50i158[lbproc=128]
mip_table_id = AERmon AEmon
reviewer = Guang Zeng <guang.zeng@niwa.co.nz>
status = ok
units = kg m-2 s-1

[emidms]
component = chemistry
dimension = longitude latitude time
expression = m01s50i214[lbproc=128]
mip_table_id = AERmon AEmon
reviewer = Guang Zeng <guang.zeng@niwa.co.nz>
status = ok
units = kg m-2 s-1

[emidust]
comment = ${COMMON:dust_comment}
component = dust
dimension = longitude latitude time
expression = m01s03i401[lbproc=128] + m01s03i402[lbproc=128]
    + m01s03i403[lbproc=128] + m01s03i404[lbproc=128] + m01s03i405[lbproc=128]
    + m01s03i406[lbproc=128]
mip_table_id = AERmon AEmon
notes = Assumes CLASSIC dust.
reviewer = Stephanie Woodward <stephanie.woodward@metoffice.gov.uk>
status = ok
units = kg m-2 s-1

[emiisop]
comment = Includes Land/Biogenic isoprene only
component = chemistry
dimension = longitude latitude time
expression = (MOLECULAR_MASS_OF_ISOPRENE / (5.0 * ATOMIC_MASS_OF_C))
    * (m01s03i495[lbproc=128] * m01s00i505)
mip_table_id = AERmon AEmon
reviewer = Guang Zeng <guang.zeng@niwa.co.nz>,
    Luke Abraham <luke.abraham@atm.ch.cam.ac.uk>
status = ok
units = kg m-2 s-1

[emilnox]
component = chemistry
dimension = longitude latitude alevel time
expression = m01s50i081[lbproc=128]
mip_table_id = AERmon AEmonLev
reviewer = Guang Zeng <guang.zeng@niwa.co.nz>
status = ok
units = mol s-1

[eminox]
comment = Includes surface anthropogenic and Aircraft NO, not Lightning NOx
component = chemistry
dimension = longitude latitude time
expression = achem_emdrywet(1.0,
    m01s50i172[lbproc=128], cube2d=m01s50i156[lbproc=128],
    sumlev='True')
mip_table_id = AERmon AEmon
reviewer = Luke Abraham <luke.abraham@atm.ch.cam.ac.uk>
status = ok
units = kg m-2 s-1

[emiso2]
component = chemistry
dimension = longitude latitude time
expression = achem_emdrywet(1.0,
    m01s50i217[lbproc=128], cube2d=(m01s50i215[lbproc=128]
    + m01s50i216[lbproc=128]), sumlev='True')
mip_table_id = AERmon AEmon
reviewer = Nicolas Bellouin <n.bellouin@reading.ac.uk>
status = ok
units = kg m-2 s-1

[emiso4]
component = aerosol
dimension = longitude latitude time
expression = achem_emdrywet(MOLECULAR_MASS_OF_SO4,
    m01s38i201[lbproc=128] + m01s38i202[lbproc=128] + m01s38i203[lbproc=128],
    sumlev='True', areadiv='True')
mip_table_id = AERmon AEmon
notes = ${COMMON:cancelling_notes}
reviewer = Nicolas Bellouin <n.bellouin@reading.ac.uk>
status = ok
units = g m-2 s-1

[emiss]
component = aerosol
dimension = longitude latitude time
expression = achem_emdrywet(MOLECULAR_MASS_OF_NACL,
    m01s38i204[lbproc=128] + m01s38i205[lbproc=128],
    sumlev='True', areadiv='True')
mip_table_id = AERmon AEmon
reviewer = Nicolas Bellouin <n.bellouin@reading.ac.uk>
status = ok
units = g m-2 s-1

[emivoc]
component = chemistry
dimension = longitude latitude time
expression = ((m01s50i159[lbproc=128] / MOLECULAR_MASS_OF_HCHO)
    + (m01s50i160[lbproc=128] * (2.0 / MOLECULAR_MASS_OF_C2H6))
    + (m01s50i161[lbproc=128] * (3.0 / MOLECULAR_MASS_OF_C3H8))
    + (m01s50i162[lbproc=128] * (3.0 / MOLECULAR_MASS_OF_ME2CO))
    + (m01s50i163[lbproc=128] * (2.0 / MOLECULAR_MASS_OF_MECHO))
    + (m01s50i212[lbproc=128] / MOLECULAR_MASS_OF_MEOH)
    + (m01s50i300[lbproc=128] * (5.0 / MOLECULAR_MASS_OF_ISOPRENE))
    + (m01s50i301[lbproc=128] * (10.0 / MOLECULAR_MASS_OF_MONOTERPENE)))
    * ATOMIC_MASS_OF_C
mip_table_id = AERmon AEmon
reviewer = Luke Abraham <luke.abraham@atm.ch.cam.ac.uk>
status = ok
units = kg m-2 s-1

[eow]
component = land
dimension = longitude latitude time
expression = m01s03i288[lbplev=7, lbproc=128]
mip_table_id = Eday GCLmon LPday
units = kg m-2 s-1

[epfy]
component = atmos-physics
dimension = latitude plev39 time
expression = scale_epflux(m01s30i312[blev=PLEV39, lbproc=192],
    m01s30i301[blev=PLEV39, lbproc=192])
mip_table_id = EdayZ EmonZ APdayZ APmonZ
reviewer = Scott Osprey <Scott.Osprey@physics.ox.ac.uk>
status = ok
units = m3 s-2

[epfz]
component = atmos-physics
dimension = latitude plev39 time
expression = scale_epflux(m01s30i313[blev=PLEV39, lbproc=192],
    m01s30i301[blev=PLEV39, lbproc=192])
mip_table_id = EdayZ EmonZ APdayZ APmonZ
positive = up
reviewer = Scott Osprey <Scott.Osprey@physics.ox.ac.uk>
status = ok
units = m3 s-2

[es]
component = land
dimension = longitude latitude time
expression = m01s03i296[lbproc=128]
mip_table_id = Eday LPday
reviewer = Ron Kahana <ron.kahana@metoffice.gov.uk>
status = ok
units = kg m-2 s-1

[et]
component = land
dimension = longitude latitude time
expression = m01s03i223[lbproc=128]
mip_table_id = Eday
units = kg m-2 s-1

[evs]
component = ocean
dimension = longitude latitude time
expression = correct_evaporation(evs, sowaflup - (evs - (ficeberg
    + friver + prsn + pr + fsitherm) ), areacello)
mip_table_id = Omon OPmon
positive = None
reviewer = Dave Storkey <dave.storkey@metoffice.gov.uk>
status = ok
units = kg m-2 s-1

[evspsbl]
component = boundary-layer
dimension = longitude latitude time
expression = m01s03i223[lbproc=128]
mip_table_id = Amon Eday APmon LPday
reviewer = Dan Copsey <dan.copsey@metoffice.gov.uk>,
    Ron Kahana <ron.kahana@metoffice.gov.uk>
status = ok
units = kg m-2 s-1

[evspsblpot]
component = land
dimension = longitude latitude time
expression = m01s03i334[lbproc=128]
mip_table_id = Emon LPmon
reviewer = Ron Kahana <ron.kahana@metoffice.gov.uk>
status = ok
units = kg m-2 s-1

[evspsblsoi]
component = land
dimension = longitude latitude time
expression = m01s03i296[lbproc=128] + m01s03i298[lbproc=128]
    - m01s03i539[lbproc=128]
mip_table_id = Lmon LPmon
reviewer = Ron Kahana <ron.kahana@metoffice.gov.uk>
status = ok
units = kg m-2 s-1

[evspsblveg]
component = land
dimension = longitude latitude time
expression = m01s03i297[lbproc=128]
mip_table_id = Lmon LPmon
reviewer = Ron Kahana <ron.kahana@metoffice.gov.uk>
status = ok
units = kg m-2 s-1

[fgdms]
component = chemistry
comment = Derived from DMS flux in the Atmospheric model, which is
    calculated using the ocean surface DMS concentration
dimension = longitude latitude depth0m time
expression = calc_fgdms(m01s00i505, m01s50i214[lbproc=128]
    / MOLECULAR_MASS_OF_DMS )
mip_table_id = Omon OBmon
positive = up
reviewer = Jane Mulcahy <jane.mulcahy@metoffice.gov.uk>
status = ok
units = kmol m-2 s-1

[ficeberg]
comment = ${COMMON:ocean_zstar_comment}
component = ocean
dimension = longitude latitude olevel time
mip_table_id = Omon OPmonLev
expression = sum_2d_and_3d(ficeberg, -1*vowflisf)
reviewer = Pierre Mathiot <pierre.mathiot@metoffice.gov.uk>
status = ok
units = kg m-2 s-1

[flandice]
component = icesheet
dimension = longitude latitude time
expression = sowflisf + berg_calve
mip_table_id = Emon OPmon
units = kg m-2 s-1

[flashrate]
component = chemistry
dimension = longitude latitude time
expression = div_by_area(m01s50i082[lbproc=128])
mip_table_id = Emon ACmon
reviewer = Luke Abraham <luke.abraham@atm.ch.cam.ac.uk>,
    Mohit Dalvi <mohit.dalvi@metoffice.gov.uk>
status = ok
units = m-2 min-1

[friver]
component = ocean
dimension = longitude latitude time
expression = friver
mip_table_id = Omon OPmon
reviewer = Daley Calvert <daley.calvert@metoffice.gov.uk>
status = ok
units = kg m-2 s-1

[fsitherm]
component = seaice
dimension = longitude latitude time
expression = fsitherm
mip_table_id = Omon OPmon
reviewer = Jeff Ridley <jeff.ridley@metoffice.gov.uk>
status = ok
units = kg m-2 s-1

[gpp]
component = carbon
dimension = longitude latitude time
expression = m01s03i261[lbproc=128]
mip_table_id = E3hr LP3hr
reviewer = Andy Wiltshire <andy.wiltshire@metoffice.gov.uk>
status = ok
units = kg m-2 s-1

[h2o]
component = atmos-physics
dimension = longitude latitude alevel time1
expression = m01s00i010[lbproc=0] + m01s00i272[lbproc=0]
    + m01s02i308[lbproc=0] + m01s02i309[lbproc=0]
mip_table_id = CF3hr AP3hrPtLev
units = 1

[hcho]
component = chemistry
dimension = longitude latitude alevel time
expression = (MOLECULAR_MASS_OF_AIR / MOLECULAR_MASS_OF_HCHO)
    * m01s34i011[lbproc=128]
mip_table_id = AERmon AEmonLev
reviewer = Alex Archibald <alex.archibald@atm.ch.cam.ac.uk>
status = ok
units = mol mol-1

[hcl]
component = chemistry
dimension = longitude latitude alevel time
expression = (MOLECULAR_MASS_OF_AIR / MOLECULAR_MASS_OF_HCL)
    * m01s34i992[lbproc=128]
mip_table_id = AERmon AEmonLev
reviewer = Alex Archibald <alex.archibald@atm.ch.cam.ac.uk>
status = ok
units = mol mol-1

[hfbasin]
comment = ${COMMON:basin_comment} ${COMMON:along_j_not_northward}
component = ocean
dimension = latitude basin time
expression = combine_cubes_to_basin_coord(hfbasin_global, hfbasin_atlantic,
    hfbasin_indopacific, mask_global=global_ocean_1D_V,
    mask_atl=atlantic_arctic_ocean_1D_V, mask_indpac=indian_pacific_ocean_1D_V)
mip_table_id = Omon OPmonZ
reviewer = Daley Calvert <daley.calvert@metoffice.gov.uk>
status = ok
units = PW

[hfbasinpadv]
comment = ${COMMON:basin_comment} ${COMMON:along_j_not_northward}
component = ocean
dimension = latitude basin time
expression = combine_cubes_to_basin_coord(hfbasinpadv_global,
    hfbasinpadv_atlantic, hfbasinpadv_indopacific,
    mask_global=global_ocean_1D_V, mask_atl=atlantic_arctic_ocean_1D_V,
    mask_indpac=indian_pacific_ocean_1D_V)
mip_table_id = Omon OPmonZ
reviewer = Daley Calvert <daley.calvert@metoffice.gov.uk>
status = ok
units = PW

[hfbasinpmadv]
comment = ${COMMON:basin_comment} ${COMMON:along_j_not_northward}
component = ocean
dimension = latitude basin time
expression = combine_cubes_to_basin_coord(hfbasinpmadv_global,
    hfbasinpmadv_atlantic, hfbasinpmadv_indopacific,
    mask_global=global_ocean_1D_V, mask_atl=atlantic_arctic_ocean_1D_V,
    mask_indpac=indian_pacific_ocean_1D_V)
mip_table_id = Omon OPmonZ
reviewer = Daley Calvert <daley.calvert@metoffice.gov.uk>
status = ok
units = PW

[hfbasinpmdiff]
comment = ${COMMON:basin_comment} ${COMMON:along_j_not_northward}
component = ocean
dimension = latitude basin time
expression = combine_cubes_to_basin_coord(hfbasinpmdiff_global,
    hfbasinpmdiff_atlantic, hfbasinpmdiff_indopacific,
    mask_global=global_ocean_1D_V, mask_atl=atlantic_arctic_ocean_1D_V,
    mask_indpac=indian_pacific_ocean_1D_V)
mip_table_id = Omon OPmonZ
reviewer = Daley Calvert <daley.calvert@metoffice.gov.uk>
status = ok
units = PW

[hfds]
component = ocean
dimension = longitude latitude time
expression = hfds
mip_table_id = Omon OPmon
positive = down
reviewer = Daley Calvert <daley.calvert@metoffice.gov.uk>
status = ok
units = W m-2

[hfdsn]
component = snow-permafrost
dimension = longitude latitude time
expression = m01s08i202[lbproc=128]
mip_table_id = Eday LImon LIday
positive = down
units = W m-2

[hfevapds]
component = ocean
dimension = longitude latitude time
expression = hfevapds
mip_table_id = Omon OPmon
positive = up
reviewer = Daley Calvert <daley.calvert@metoffice.gov.uk>
status = ok
units = W m-2

[hfgeou]
component = ocean
dimension = longitude latitude
expression = hfgeou
mip_table_id = Ofx OPfx
positive = up
reviewer = Daley Calvert <daley.calvert@metoffice.gov.uk>
status = ok
units = W m-2

[hfibthermds]
comment = ${COMMON:ocean_zstar_comment}
component = ocean
dimension = longitude latitude olevel time
expression = sum_2d_and_3d(-1*berg_latent_heat_flux, vohflisf)
mip_table_id = Omon OPmonLev
reviewer = Pierre Mathiot <pierre.mathiot@metoffice.gov.uk>
status = ok
units = W m-2

[hfls]
component = boundary-layer
dimension = longitude latitude time
expression = m01s03i234[lbproc=128]
mip_table_id = 3hr Amon day AP3hr APday APmon
positive = up
reviewer = Dan Copsey <dan.copsey@metoffice.gov.uk>
status = ok
units = W m-2

[hfrainds]
component = ocean
dimension = longitude latitude time
expression = hfrainds
mip_table_id = Omon OPmon
positive = down
reviewer = Daley Calvert <daley.calvert@metoffice.gov.uk>
status = ok
units = W m-2

[hfrunoffds]
comment = Runoff, iceshelf and iceberg is entering into the ocean at
    respectively SST, -1.9 and 0C. ${COMMON:ocean_zstar_comment}
component = ocean
dimension = longitude latitude olevel time
expression = sum_2d_and_3d(hflx_rnf, -1*vohfcisf)
mip_table_id = Omon OPmonLev
reviewer = Pierre Mathiot <pierre.mathiot@metoffice.gov.uk>
status = ok
units = W m-2

[hfsifrazil2d]
component = seaice
dimension = longitude latitude time
expression = frazil * ICE_DENSITY * LATENT_HEAT_OF_FREEZING
    / (100. * SECONDS_IN_DAY)
mip_table_id = Omon OPmon
units = W m-2

[hfss]
component = boundary-layer
dimension = longitude latitude time
expression = m01s03i217[lbproc=128]
mip_table_id = 3hr Amon day AP3hr APday APmon
positive = up
reviewer = Dan Copsey <dan.copsey@metoffice.gov.uk>
status = ok
units = W m-2

[hfx]
component = ocean
dimension = longitude latitude time
expression = mask_copy(hfx, mask_2D_U)
mip_table_id = Omon OPmon
reviewer = Daley Calvert <daley.calvert@metoffice.gov.uk>
status = ok
units = W

[hfy]
component = ocean
dimension = longitude latitude time
expression = mask_copy(hfy, mask_2D_V)
mip_table_id = Omon OPmon
reviewer = Daley Calvert <daley.calvert@metoffice.gov.uk>
status = ok
units = W

[hno3]
component = chemistry
dimension = longitude latitude alevel time
expression = (MOLECULAR_MASS_OF_AIR / MOLECULAR_MASS_OF_HNO3)
    * m01s34i007[lbproc=128]
mip_table_id = AERmon AEmonLev
reviewer = Alex Archibald <alex.archibald@atm.ch.cam.ac.uk>
status = ok
units = mol mol-1

[ho2]
component = chemistry
dimension = latitude plev39 time
expression = (MOLECULAR_MASS_OF_AIR / MOLECULAR_MASS_OF_HO2)
    * m01s51i082[blev=PLEV39, lbproc=192]
    / m01s51i999[blev=PLEV39, lbproc=192]
mip_table_id = AERmonZ AEmonZ
reviewer = Guang Zeng <guang.zeng@niwa.co.nz>
status = ok
units = mol mol-1

[htovgyre]
comment = ${COMMON:basin_comment} ${COMMON:along_j_not_northward}
component = ocean
dimension = latitude basin time
expression = combine_cubes_to_basin_coord(hfovgyre_global, hfovgyre_atlantic,
    hfovgyre_indopacific, mask_global=global_ocean_1D_V,
    mask_atl=atlantic_arctic_ocean_1D_V, mask_indpac=indian_pacific_ocean_1D_V)
mip_table_id = Omon OPmonZ
reviewer = Daley Calvert <daley.calvert@metoffice.gov.uk>
status = ok
units = PW

[htovovrt]
comment = ${COMMON:basin_comment} ${COMMON:along_j_not_northward}
component = ocean
dimension = latitude basin time
expression = combine_cubes_to_basin_coord(hfovovrt_global, hfovovrt_atlantic,
    hfovovrt_indopacific, mask_global=global_ocean_1D_V,
    mask_atl=atlantic_arctic_ocean_1D_V, mask_indpac=indian_pacific_ocean_1D_V)
mip_table_id = Omon OPmonZ
reviewer = Daley Calvert <daley.calvert@metoffice.gov.uk>
status = ok
units = PW

[hur]
component = cftables
dimension = longitude latitude alevel time
expression = m01s30i113[lbproc=128]
mip_table_id = CFday CFmon APdayLev APmonLev
reviewer = Alejandro Bodas-Salcedo <alejandro.bodas@metoffice.gov.uk>
status = ok
units = %

[hur10]
component = atmos-physics
dimension = longitude latitude time p10
expression = m01s30i296[blev=P10, lbproc=128] / m01s30i304[blev=P10, lbproc=128]
mip_table_id = GCAmon
units = 1

[hur20]
component = atmos-physics
dimension = longitude latitude time p20
expression = m01s30i296[blev=P20, lbproc=128] / m01s30i304[blev=P20, lbproc=128]
mip_table_id = GCAmon
units = 1

[hur30]
component = atmos-physics
dimension = longitude latitude time p30
expression = m01s30i296[blev=P30, lbproc=128] / m01s30i304[blev=P30, lbproc=128]
mip_table_id = GCAmon
units = 1

[hur50]
component = atmos-physics
dimension = longitude latitude time p50
expression = m01s30i296[blev=P50, lbproc=128] / m01s30i304[blev=P50, lbproc=128]
mip_table_id = GCAmon
units = 1

[hur70]
component = atmos-physics
dimension = longitude latitude time p70
expression = m01s30i296[blev=P70, lbproc=128] / m01s30i304[blev=P70, lbproc=128]
mip_table_id = GCAmon
units = 1

[hur100]
component = atmos-physics
dimension = longitude latitude time p100
expression = m01s30i296[blev=P100, lbproc=128] / m01s30i304[blev=P100, lbproc=128]
mip_table_id = GCAmon
units = 1

[hur150]
component = atmos-physics
dimension = longitude latitude time p150
expression = m01s30i296[blev=P150, lbproc=128] / m01s30i304[blev=P150, lbproc=128]
mip_table_id = GCAmon
units = 1

[hur200]
component = atmos-physics
dimension = longitude latitude time p200
expression = m01s30i296[blev=P200, lbproc=128] / m01s30i304[blev=P200, lbproc=128]
mip_table_id = GCAmon
units = 1

[hur250]
component = atmos-physics
dimension = longitude latitude time p250
expression = m01s30i296[blev=P250, lbproc=128] / m01s30i304[blev=P250, lbproc=128]
mip_table_id = GCAmon
units = 1

[hur300]
component = atmos-physics
dimension = longitude latitude time p300
expression = m01s30i296[blev=P300, lbproc=128] / m01s30i304[blev=P300, lbproc=128]
mip_table_id = GCAmon
units = 1

[hur400]
component = atmos-physics
dimension = longitude latitude time p400
expression = m01s30i296[blev=P400, lbproc=128] / m01s30i304[blev=P400, lbproc=128]
mip_table_id = GCAmon
units = 1

[hur500]
component = atmos-physics
dimension = longitude latitude time p500
expression = m01s30i296[blev=P500, lbproc=128] / m01s30i304[blev=P500, lbproc=128]
mip_table_id = GCAmon
units = 1

[hur600]
component = atmos-physics
dimension = longitude latitude time p600
expression = m01s30i296[blev=P600, lbproc=128] / m01s30i304[blev=P600, lbproc=128]
mip_table_id = GCAmon
units = 1

[hur700]
component = atmos-physics
dimension = longitude latitude time p700
expression = m01s30i296[blev=P700, lbproc=128] / m01s30i304[blev=P700, lbproc=128]
mip_table_id = GCAmon
units = 1

[hur850]
component = atmos-physics
dimension = longitude latitude time p850
expression = m01s30i296[blev=P850, lbproc=128] / m01s30i304[blev=P850, lbproc=128]
mip_table_id = GCAmon
units = 1

[hur925]
component = atmos-physics
dimension = longitude latitude time p925
expression = m01s30i296[blev=P925, lbproc=128] / m01s30i304[blev=P925, lbproc=128]
mip_table_id = GCAmon
units = 1

[hur1000]
component = atmos-physics
dimension = longitude latitude time p1000
expression = m01s30i296[blev=P1000, lbproc=128] / m01s30i304[blev=P1000, lbproc=128]
mip_table_id = GCAmon
units = 1

[hurs]
component = boundary-layer
dimension = longitude latitude height2m time
expression = m01s03i245[lbproc=128]
mip_table_id = 6hrPlev Amon day AP6hr APday APmon
reviewer = Martin Andrews <martin.andrews@metoffice.gov.uk>
status = ok
units = %

[hursmax]
comment = This is the relative humidity with respect to liquid water for T> 0
    C, and with respect to ice for T<0 C.
component = boundary-layer
dimension = longitude latitude height2m time
expression = m01s03i245[lbproc=8192]
mip_table_id = day APday
units = %

[hursmin]
comment = This is the relative humidity with respect to liquid water for T> 0
    C, and with respect to ice for T<0 C.
component = boundary-layer
dimension = longitude latitude height2m time
expression = m01s03i245[lbproc=4096]
mip_table_id = day APday
units = %

[hursminCrop]
component = boundary-layer
dimension = longitude latitude height2m time
expression = m01s03i245[lbproc=4096]
mip_table_id = Eday APday
units = %

[hus]
component = atmos-physics
dimension = longitude latitude plev19 time
expression = m01s30i295[blev=PLEV19, lbproc=128]
    / m01s30i304[blev=PLEV19, lbproc=128]
mip_table_id = Amon Eday
reviewer = Rob Chadwick <robin.chadwick@metoffice.gov.uk>
status = ok
units = 1

[hus4]
component = atmos-physics
dimension = longitude latitude plev4 time
expression = m01s30i295[blev=PLEV4, lbproc=128]
    / m01s30i304[blev=PLEV4, lbproc=128]
mip_table_id = 6hrPlev AP6hr
units = 1

[hus7h]
component = atmos-physics
dimension = longitude latitude plev7h time1
expression = m01s30i295[blev=PLEV7H, lbproc=0]
    / m01s30i304[blev=PLEV7H, lbproc=0]
mip_table_id = 6hrPlevPt AP6hrPt
reviewer = Rob Chadwick <robin.chadwick@metoffice.gov.uk>
status = ok
units = 1

[hus10]
component = atmos-physics
dimension = longitude latitude time p10
expression = m01s30i295[blev=P10, lbproc=128] / m01s30i304[blev=P10, lbproc=128]
mip_table_id = GCAmon
units = 1

[hus19]
component = atmos-physics
dimension = longitude latitude plev19 time
expression = m01s30i295[blev=PLEV19, lbproc=128]
    / m01s30i304[blev=PLEV19, lbproc=128]
mip_table_id = APmon
reviewer = Rob Chadwick <robin.chadwick@metoffice.gov.uk>
status = ok
units = 1

[hus20]
component = atmos-physics
dimension = longitude latitude time p20
expression = m01s30i295[blev=P20, lbproc=128] / m01s30i304[blev=P20, lbproc=128]
mip_table_id = GCAmon
units = 1

[hus27]
component = atmos-physics
dimension = longitude latitude plev27 time
expression = m01s30i295[blev=PLEV27, lbproc=128]
    / m01s30i304[blev=PLEV27, lbproc=128]
mip_table_id = Emon APmon
reviewer = Rob Chadwick <robin.chadwick@metoffice.gov.uk>
status = ok
units = 1

[hus30]
component = atmos-physics
dimension = longitude latitude time p30
expression = m01s30i295[blev=P30, lbproc=128] / m01s30i304[blev=P30, lbproc=128]
mip_table_id = GCAmon
units = 1

[hus50]
component = atmos-physics
dimension = longitude latitude time p50
expression = m01s30i295[blev=P50, lbproc=128] / m01s30i304[blev=P50, lbproc=128]
mip_table_id = GCAmon
units = 1

[hus70]
component = atmos-physics
dimension = longitude latitude time p70
expression = m01s30i295[blev=P70, lbproc=128] / m01s30i304[blev=P70, lbproc=128]
mip_table_id = GCAmon
units = 1

[hus100]
component = atmos-physics
dimension = longitude latitude time p100
expression = m01s30i295[blev=P100, lbproc=128] / m01s30i304[blev=P100, lbproc=128]
mip_table_id = GCAmon
units = 1

[hus150]
component = atmos-physics
dimension = longitude latitude time p150
expression = m01s30i295[blev=P150, lbproc=128] / m01s30i304[blev=P150, lbproc=128]
mip_table_id = GCAmon
units = 1

[hus200]
component = atmos-physics
dimension = longitude latitude time p200
expression = m01s30i295[blev=P200, lbproc=128] / m01s30i304[blev=P200, lbproc=128]
mip_table_id = GCAmon GCday
units = 1

[hus250]
component = atmos-physics
dimension = longitude latitude time p250
expression = m01s30i295[blev=P250, lbproc=128] / m01s30i304[blev=P250, lbproc=128]
mip_table_id = GCAmon GCday
units = 1

[hus300]
component = atmos-physics
dimension = longitude latitude time p300
expression = m01s30i295[blev=P300, lbproc=128] / m01s30i304[blev=P300, lbproc=128]
mip_table_id = GCAmon GCday
units = 1

[hus400]
component = atmos-physics
dimension = longitude latitude time p400
expression = m01s30i295[blev=P400, lbproc=128] / m01s30i304[blev=P400, lbproc=128]
mip_table_id = GCAmon GCday
units = 1

[hus500]
component = atmos-physics
dimension = longitude latitude time p500
expression = m01s30i295[blev=P500, lbproc=128] / m01s30i304[blev=P500, lbproc=128]
mip_table_id = GCAmon GCday
units = 1

[hus600]
component = atmos-physics
dimension = longitude latitude time p600
expression = m01s30i295[blev=P600, lbproc=128] / m01s30i304[blev=P600, lbproc=128]
mip_table_id = GCAmon GCday
units = 1

[hus700]
component = atmos-physics
dimension = longitude latitude time p700
expression = m01s30i295[blev=P700, lbproc=128] / m01s30i304[blev=P700, lbproc=128]
mip_table_id = GCAmon GCday
units = 1

[hus850]
component = atmos-physics
dimension = longitude latitude p850 time
expression = m01s30i295[blev=P850, lbproc=128]
    / m01s30i304[blev=P850, lbproc=128]
mip_table_id = Eday GCAmon GCday APday
reviewer = Rob Chadwick <robin.chadwick@metoffice.gov.uk>
status = ok
units = 1

[hus925]
component = atmos-physics
dimension = longitude latitude time p925
expression = m01s30i295[blev=P925, lbproc=128] / m01s30i304[blev=P925, lbproc=128]
mip_table_id = GCAmon GCday
units = 1

[hus1000]
component = atmos-physics
dimension = longitude latitude time p1000
expression = m01s30i295[blev=P1000, lbproc=128] / m01s30i304[blev=P1000, lbproc=128]
<<<<<<< HEAD
mip_table_id = GCAmon GCday mon day 6hr
=======
mip_table_id = GCAmon mon day 6hr
>>>>>>> 73882455
units = 1

[huss]
component = boundary-layer
dimension = longitude latitude height2m time
expression = m01s03i237[lbproc=128]
mip_table_id = Amon day APday APmon
reviewer = Martin Andrews <martin.andrews@metoffice.gov.uk>
status = ok
units = 1

[intuadse]
component = atmos-physics
dimension = longitude latitude time
expression = SPECIFIC_HEAT_OF_DRY_AIR * m01s30i425[lbproc=128]
    + m01s30i422[lbproc=128]
mip_table_id = Emon APmon
units = J m-1 s-1

[intuaw]
component = atmos-physics
dimension = longitude latitude time
expression = m01s30i462[lbproc=128]
mip_table_id = Emon APmon
reviewer = Jeff Ridley <jeff.ridley@metoffice.gov.uk>
status = ok
units = kg m-1 s-1

[intvadse]
component = atmos-physics
dimension = longitude latitude time
expression = SPECIFIC_HEAT_OF_DRY_AIR * m01s30i426[lbproc=128]
    + m01s30i423[lbproc=128]
mip_table_id = Emon APmon
units = J m-1 s-1

[intvaw]
component = atmos-physics
dimension = longitude latitude time
expression = m01s30i463[lbproc=128]
mip_table_id = Emon APmon
reviewer = Jeff Ridley <jeff.ridley@metoffice.gov.uk>
status = ok
units = kg m-1 s-1

[isop]
component = chemistry
dimension = longitude latitude alevel time
expression = (MOLECULAR_MASS_OF_AIR / MOLECULAR_MASS_OF_ISOPRENE)
    * m01s34i027[lbproc=128]
mip_table_id = AERmon AEmonLev
reviewer = Alex Archibald <alex.archibald@atm.ch.cam.ac.uk>
status = ok
units = mol mol-1

[jno2]
component = chemistry
dimension = longitude latitude alevel time
expression = m01s50i229[lbproc=128]
mip_table_id = AERmon AEmonLev
reviewer = Guang Zeng <guang.zeng@niwa.co.nz>
status = ok
units = s-1

[jo2]
component = chemistry
dimension = latitude plev39 time
expression = m01s52i245[blev=PLEV39, lbproc=192]
    / m01s51i999[blev=PLEV39, lbproc=192]
mip_table_id = EmonZ APmonZ
reviewer = Guang Zeng <guang.zeng@niwa.co.nz>
status = ok
units = s-1

[jo3]
component = chemistry
dimension = latitude plev39 time
expression = m01s52i246[blev=PLEV39, lbproc=192]
    / m01s51i999[blev=PLEV39, lbproc=192]
mip_table_id = EmonZ APmonZ
reviewer = Guang Zeng <guang.zeng@niwa.co.nz>
status = ok
units = s-1

[jpdftaureicemodis]
component = cloud
dimension = longitude latitude plev7c effectRadIc tau time
expression = jpdftaure_divide_by_mask(m01s02i469[lbproc=128], m01s02i330[lbproc=128])
mip_table_id = Emon Eday APday APmon
reviewer = Alejandro Bodas-Salcedo <alejandro.bodas@metoffice.gov.uk>
status = ok
units = 1

[jpdftaureliqmodis]
component = cloud
dimension = longitude latitude plev7c effectRadLi tau time
expression = jpdftaure_divide_by_mask(m01s02i468[lbproc=128], m01s02i330[lbproc=128])
mip_table_id = Emon Eday APmon APday
reviewer = Alejandro Bodas-Salcedo <alejandro.bodas@metoffice.gov.uk>
status = ok
units = 1

[loaddust]
component = dust
dimension = longitude latitude time
expression = calc_loaddust(m01s17i257[lbproc=128], m01s50i255[lbproc=128])
mip_table_id = Emon Eday APday APmon
reviewer = Ben Johnson <ben.johnson@metoffice.gov.uk>
status = ok
units = kg m-2

[lossch4]
comment = Monthly averaged atmospheric loss. Includes loss of CH4 by
    reaction with OH, Cl and O(1D).
component = chemistry
dimension = longitude latitude alevel time
expression = m01s50i247[lbproc=128] / m01s50i255[lbproc=128]
mip_table_id = AERmon AEmonLev
reviewer = Guang Zeng <guang.zeng@niwa.co.nz>
status = ok
units = mol m-3 s-1

[lossco]
comment = Monthly averaged atmospheric loss via reaction with OH.
component = chemistry
dimension = longitude latitude alevel time
expression = m01s50i071[lbproc=128] / m01s50i255[lbproc=128]
mip_table_id = AERmon AEmonLev
reviewer = Guang Zeng <guang.zeng@niwa.co.nz>
status = ok
units = mol m-3 s-1

[lwp]
component = cloud
dimension = longitude latitude time
expression = m01s02i391[lbproc=128]
mip_table_id = AERmon AEmon
reviewer = Alejandro Bodas-Salcedo <alejandro.bodas@metoffice.gov.uk>
status = ok
units = kg m-2

[masscello]
comment = ${COMMON:ocean_zstar_comment}
component = ocean
dimension = longitude latitude olevel time
expression = masscello
mip_table_id = Omon OPmonLev
reviewer = Daley Calvert <daley.calvert@metoffice.gov.uk>
status = ok
units = kg m-2

[masso]
component = ocean
dimension = time
expression = scvoltot * SEAWATER_DENSITY
mip_table_id = Omon OPmon
reviewer = Daley Calvert <daley.calvert@metoffice.gov.uk>
status = ok
units = kg

[maxpblz]
component = boundary-layer
dimension = longitude latitude time
expression = m01s03i304[lbproc=8192]
mip_table_id = AERday AEday
reviewer = Gill Martin <gill.martin@metoffice.gov.uk>
status = ok
units = m

[mc]
dimension = longitude latitude alevhalf time
expression = (m01s05i250[lbproc=128] - m01s05i251[lbproc=128]) / ACCELERATION_DUE_TO_EARTH_GRAVITY
mip_table_id = Amon CFday APdayLev APmonLev
positive = up
reviewer = Rob Chadwick <robin.chadwick@metoffice.gov.uk>
status = ok
units = kg m-2 s-1

[mcd]
dimension = longitude latitude alevhalf time
expression = m01s05i251[lbproc=128] / ACCELERATION_DUE_TO_EARTH_GRAVITY
mip_table_id = CFmon APmonLev
positive = down
reviewer = Rob Chadwick <robin.chadwick@metoffice.gov.uk>
status = ok
units = kg m-2 s-1

[mcu]
dimension = longitude latitude alevhalf time
expression = m01s05i250[lbproc=128] / ACCELERATION_DUE_TO_EARTH_GRAVITY
mip_table_id = CFmon APmonLev
positive = up
reviewer = Rob Chadwick <robin.chadwick@metoffice.gov.uk>
status = ok
units = kg m-2 s-1

[meanage]
comment = In the UM this tracer is not reset at/near the Tropopause,
    but at a height of around 800m for the L85 configuration.
component = chemistry
dimension = latitude plev39 time
expression = (m01s51i150[blev=PLEV39, lbproc=192]
    / m01s51i999[blev=PLEV39, lbproc=192])
    / (SECONDS_IN_DAY * DAYS_IN_YEAR)
mip_table_id = AERmonZ AEmonZ
reviewer = Guang Zeng <guang.zeng@niwa.co.nz>
status = ok
units = yr

[minpblz]
component = boundary-layer
dimension = longitude latitude time
expression = m01s03i304[lbproc=4096]
mip_table_id = AERday AEday
reviewer = Gill Martin <gill.martin@metoffice.gov.uk>
status = ok
units = m

[mlotst]
component = ocean
dimension = longitude latitude time
expression = mlotst
mip_table_id = Eday Omon OPday OPmon
reviewer = Tim Graham <tim.graham@metoffice.gov.uk>
status = ok
units = m

[mlotstmax]
component = ocean
dimension = longitude latitude time
expression = mlotstmax
mip_table_id = Omon OPmon
reviewer = Daley Calvert <daley.calvert@metoffice.gov.uk>
status = ok
units = m

[mlotstmin]
component = ocean
dimension = longitude latitude time
expression = mlotstmin
mip_table_id = Omon OPmon
reviewer = Daley Calvert <daley.calvert@metoffice.gov.uk>
status = ok
units = m

[mlotstsq]
component = ocean
dimension = longitude latitude time
expression = mlotstsq
mip_table_id = Omon OPmon
reviewer = Daley Calvert <daley.calvert@metoffice.gov.uk>
status = ok
units = m2

[mmrBC2]
comment = Reported as kg C/kg air.
component = aerosol
dimension = longitude latitude alevel time
expression = m01s34i105[lbproc=128]
mip_table_id = CresAERmon
units = kg kg-1

[mmrBC3]
comment = Reported as kg C/kg air.
component = aerosol
dimension = longitude latitude alevel time
expression = m01s34i109[lbproc=128]
mip_table_id = CresAERmon
units = kg kg-1

[mmrBC4]
comment = Reported as kg C/kg air.
component = aerosol
dimension = longitude latitude alevel time
expression = m01s34i115[lbproc=128]
mip_table_id = CresAERmon
units = kg kg-1

[mmrBC5]
comment = Reported as kg C/kg air.
component = aerosol
dimension = longitude latitude alevel time
expression = m01s34i120[lbproc=128]
mip_table_id = CresAERmon
units = kg kg-1

[mmrDUd1]
component = aerosol
dimension = longitude latitude alevel time
expression = m01s00i431[lbproc=128]
mip_table_id = CresAERmon
units = kg kg-1

[mmrDUd2]
component = aerosol
dimension = longitude latitude alevel time
expression = m01s00i432[lbproc=128]
mip_table_id = CresAERmon
units = kg kg-1

[mmrDUd3]
component = aerosol
dimension = longitude latitude alevel time
expression = m01s00i433[lbproc=128]
mip_table_id = CresAERmon
units = kg kg-1

[mmrDUd4]
component = aerosol
dimension = longitude latitude alevel time
expression = m01s00i434[lbproc=128]
mip_table_id = CresAERmon
units = kg kg-1

[mmrDUd5]
component = aerosol
dimension = longitude latitude alevel time
expression = m01s00i435[lbproc=128]
mip_table_id = CresAERmon
units = kg kg-1

[mmrDUd6]
component = aerosol
dimension = longitude latitude alevel time
expression = m01s00i436[lbproc=128]
mip_table_id = CresAERmon
units = kg kg-1

[mmrOA1]
comment = Reported as kg OM/kg air using a ratio of 1.4 C/OM.
component = aerosol
dimension = longitude latitude alevel time
expression = m01s34i126[lbproc=128]
mip_table_id = CresAERmon
units = kg kg-1

[mmrOA2]
comment = Reported as kg OM/kg air using a ratio of 1.4 C/OM.
component = aerosol
dimension = longitude latitude alevel time
expression = m01s34i106[lbproc=128]
mip_table_id = CresAERmon
units = kg kg-1

[mmrOA3]
comment = Reported as kg OM/kg air using a ratio of 1.4 C/OM.
component = aerosol
dimension = longitude latitude alevel time
expression = m01s34i110[lbproc=128]
mip_table_id = CresAERmon
units = kg kg-1

[mmrOA4]
comment = Reported as kg OM/kg air using a ratio of 1.4 C/OM.
component = aerosol
dimension = longitude latitude alevel time
expression = m01s34i116[lbproc=128]
mip_table_id = CresAERmon
units = kg kg-1

[mmrOA5]
comment = Reported as kg OM/kg air using a ratio of 1.4 C/OM.
component = aerosol
dimension = longitude latitude alevel time
expression = m01s34i121[lbproc=128]
mip_table_id = CresAERmon
units = kg kg-1

[mmrSS3]
component = aerosol
dimension = longitude latitude alevel time
expression = m01s34i111[lbproc=128]
mip_table_id = CresAERmon
units = kg kg-1

[mmrSS4]
component = aerosol
dimension = longitude latitude alevel time
expression = m01s34i117[lbproc=128]
mip_table_id = CresAERmon
units = kg kg-1

[mmrSU1]
component = aerosol
dimension = longitude latitude alevel time
expression = m01s34i102[lbproc=128]
mip_table_id = CresAERmon
units = kg kg-1

[mmrSU2]
component = aerosol
dimension = longitude latitude alevel time
expression = m01s34i104[lbproc=128]
mip_table_id = CresAERmon
units = kg kg-1

[mmrSU3]
component = aerosol
dimension = longitude latitude alevel time
expression = m01s34i108[lbproc=128]
mip_table_id = CresAERmon
units = kg kg-1

[mmrSU4]
component = aerosol
dimension = longitude latitude alevel time
expression = m01s34i114[lbproc=128]
mip_table_id = CresAERmon
units = kg kg-1

[mmrbc]
comment = Reported as kg C/kg air.
component = aerosol
dimension = longitude latitude alevel time
expression = m01s34i105[lbproc=128] + m01s34i109[lbproc=128]
    + m01s34i115[lbproc=128] + m01s34i120[lbproc=128]
mip_table_id = AERmon AEmonLev
reviewer = Ben Johnson <ben.johnson@metoffice.gov.uk>
status = ok
units = kg kg-1

[mmrdust]
component = dust
dimension = longitude latitude alevel time
expression = m01s00i431[lbproc=128] + m01s00i432[lbproc=128]
    + m01s00i433[lbproc=128] + m01s00i434[lbproc=128] + m01s00i435[lbproc=128]
    + m01s00i436[lbproc=128]
mip_table_id = AERmon AEmonLev
reviewer = Stephanie Woodward <stephanie.woodward@metoffice.gov.uk>
status = ok
units = kg kg-1

[mmroa]
comment = Reported as kg ORGM/kg air using a ratio of 1.4 C/ORGM.
component = aerosol
dimension = longitude latitude alevel time
expression = m01s34i106[lbproc=128] + m01s34i110[lbproc=128]
    + m01s34i116[lbproc=128] + m01s34i121[lbproc=128] + m01s34i126[lbproc=128]
mip_table_id = AERmon AEmonLev
reviewer = Ben Johnson <ben.johnson@metoffice.gov.uk>
status = ok
units = kg kg-1

[mmrso4]
component = aerosol
dimension = longitude latitude alevel time
expression = (MOLECULAR_MASS_OF_SO4 / MOLECULAR_MASS_OF_H2SO4)
    * (m01s34i102[lbproc=128]
    + m01s34i104[lbproc=128]
    + m01s34i108[lbproc=128]
    + m01s34i114[lbproc=128])
mip_table_id = AERmon AEmonLev
reviewer = Ben Johnson <ben.johnson@metoffice.gov.uk>
status = ok
units = kg kg-1

[mmrss]
component = aerosol
dimension = longitude latitude alevel time
expression = m01s34i111[lbproc=128] + m01s34i117[lbproc=128]
mip_table_id = AERmon AEmonLev
reviewer = Ben Johnson <ben.johnson@metoffice.gov.uk>
status = ok
units = kg kg-1

[mrfso]
component = snow-permafrost
dimension = longitude latitude time
expression = level_sum(m01s08i223[lbproc=128]
    * m01s08i230[lbproc=128]
    / (m01s08i230[lbproc=128] + m01s08i229[lbproc=128]))
mip_table_id = Lmon LPmon
reviewer = Eleanor Burke <eleanor.burke@metoffice.gov.uk>
status = ok
units = kg m-2

[mrfsofr]
component = land
dimension = longitude latitude sdepth time
expression = m01s08i230[lbproc=128]
    / (m01s08i230[lbproc=128] + m01s08i229[lbproc=128])
mip_table_id = Eday LPday
units = 1.0

[mrlqso]
component = land
dimension = longitude latitude sdepth time
expression = m01s08i229[lbproc=128]
    / (m01s08i230[lbproc=128] + m01s08i229[lbproc=128])
mip_table_id = Eday LPday
units = 1.0

[mrlso]
component = land
dimension = longitude latitude time
expression = level_sum(m01s08i223[lbproc=128]
    * m01s08i229[lbproc=128]
    / (m01s08i230[lbproc=128] + m01s08i229[lbproc=128]))
mip_table_id = Emon LPmon
reviewer = Ron Kahana <ron.kahana@metoffice.gov.uk>
status = ok
units = kg m-2

[mrro]
component = land
dimension = longitude latitude time
expression = m01s08i234[lbproc=128] + m01s08i235[lbproc=128]
mip_table_id = 3hr Lmon day LP3hr LPday LPmon
reviewer = Ron Kahana <ron.kahana@metoffice.gov.uk>
status = ok
units = kg m-2 s-1

[mrrob]
component = land
dimension = longitude latitude time
expression = m01s08i235[lbproc=128]
mip_table_id = Eday GCLmon LPday
reviewer = Ron Kahana <ron.kahana@metoffice.gov.uk>
status = ok
units = kg m-2 s-1

[mrros]
component = land
dimension = longitude latitude time
expression = m01s08i234[lbproc=128]
mip_table_id = Eday Lmon LPday LPmon
reviewer = Ron Kahana <ron.kahana@metoffice.gov.uk>
status = ok
units = kg m-2 s-1

[mrsfl]
component = land
dimension = longitude latitude sdepth time
expression = m01s08i223[lbproc=128] * m01s08i230[lbproc=128]
    / (m01s08i230[lbproc=128] + m01s08i229[lbproc=128])
mip_table_id = Eday Emon LPday LPmon mon day 6hr
reviewer = Ron Kahana <ron.kahana@metoffice.gov.uk>
status = ok
units = kg m-2

[mrsll]
component = land
dimension = longitude latitude sdepth time
expression = m01s08i223[lbproc=128] * m01s08i229[lbproc=128]
    / (m01s08i230[lbproc=128] + m01s08i229[lbproc=128])
mip_table_id = Eday Emon LPday LPmon
reviewer = Ron Kahana <ron.kahana@metoffice.gov.uk>
status = ok
units = kg m-2

[mrso]
component = land
dimension = longitude latitude time
expression = level_sum(m01s08i223[lbproc=128])
mip_table_id = Lmon day LPmon LPday
reviewer = Ron Kahana <ron.kahana@metoffice.gov.uk>
status = ok
units = kg m-2

[mrsofc]
comment = Soil moisture variables are set missing in grid boxes covered by land
    ice. Soil hydrology is not run on land ice grid boxes.
component = land
dimension = longitude latitude
expression = mask_zeros(m01s00i041 * FRESHWATER_DENSITY)
mip_table_id = fx LPfx
reviewer = Rich Ellis <rjel@ceh.ac.uk>
status = ok
units = kg m-2

[mrsol]
component = land
dimension = longitude latitude sdepth time
expression = m01s08i223[lbproc=128]
mip_table_id = Eday Emon LPday LPmon mon day 6hr
reviewer = Ron Kahana <ron.kahana@metoffice.gov.uk>,
    Eleanor Burke <eleanor.burke@metoffice.gov.uk
status = ok
units = kg m-2

[mrsos]
component = land
dimension = longitude latitude sdepth1 time
expression = m01s08i223[blev=0.05, lbproc=128]
mip_table_id = day Lmon LPmon LPday mon 1hr
reviewer = Ron Kahana <ron.kahana@metoffice.gov.uk>
status = ok
units = kg m-2

[msftbarot]
comment = This diagnostic has been non-conservatively regridded from velocity
          points to tracer points.
component = ocean
dimension = longitude latitude time
expression = ocean_quasi_barotropic_streamfunc(umo_vint, areacello,
                                               cube_mask=mask_2D_T)
mip_table_id = Omon OPmon
reviewer = Daley Calvert <daley.calvert@metoffice.gov.uk>
status = ok
units = kg s-1

[msftyz]
comment = ${COMMON:basin_comment}
component = ocean
dimension = latitude basin olevel time
expression = SEAWATER_DENSITY * combine_cubes_to_basin_coord(zomsfglo,
    zomsfatl, zomsfipc, mask_global=global_ocean_2D_V,
    mask_atl=atlantic_arctic_ocean_2D_V, mask_indpac=indian_pacific_ocean_2D_V)
mip_table_id = Omon OPmonLev
reviewer = Daley Calvert <daley.calvert@metoffice.gov.uk>
status = ok
units = sverdrup kg m-3

[msftyzmpa]
comment = ${COMMON:basin_comment}
component = ocean
dimension = latitude basin olevel time
expression = SEAWATER_DENSITY * combine_cubes_to_basin_coord(zomsfeivglo,
    zomsfeivatl, zomsfeivipc, mask_global=global_ocean_2D_V,
    mask_atl=atlantic_arctic_ocean_2D_V, mask_indpac=indian_pacific_ocean_2D_V)
mip_table_id = Omon OPmonLev
reviewer = Daley Calvert <daley.calvert@metoffice.gov.uk>
status = ok
units = sverdrup kg m-3

[n2o]
component = chemistry
dimension = longitude latitude plev19 time
expression = (MOLECULAR_MASS_OF_AIR / MOLECULAR_MASS_OF_N2O)
    * m01s51i049[blev=PLEV19, lbproc=128]
    / m01s51i999[blev=PLEV19, lbproc=128]
mip_table_id = Amon APmon
reviewer = Alex Archibald <alex.archibald@atm.ch.cam.ac.uk>
status = ok
units = mol mol-1

[n2oglobal]
component = chemistry
dimension = time
expression = mmr2molefrac(m01s50i063[lbproc=128], m01s34i049[lbproc=128],
    MOLECULAR_MASS_OF_N2O)
mip_table_id = Amon APmon
reviewer = Luke Abraham <luke.abraham@atm.ch.cam.ac.uk>
status = ok
units = 1

[no]
component = chemistry
dimension = longitude latitude alevel time
expression = (MOLECULAR_MASS_OF_AIR / MOLECULAR_MASS_OF_NO)
    * m01s34i002[lbproc=128]
mip_table_id = AERmon AEmonLev
reviewer = Alex Archibald <alex.archibald@atm.ch.cam.ac.uk>
status = ok
units = mol mol-1

[no2]
component = chemistry
dimension = longitude latitude alevel time
expression = (MOLECULAR_MASS_OF_AIR / MOLECULAR_MASS_OF_NO2)
    * m01s34i996[lbproc=128]
mip_table_id = AERmon AEmonLev
reviewer = Alex Archibald <alex.archibald@atm.ch.cam.ac.uk>
status = ok
units = mol mol-1

[noy]
component = chemistry
dimension = latitude plev39 time
expression = MOLECULAR_MASS_OF_AIR
    * ((m01s51i002[blev=PLEV39, lbproc=192] / MOLECULAR_MASS_OF_NO)
    + (m01s51i003[blev=PLEV39, lbproc=192] / MOLECULAR_MASS_OF_NO3)
    + (2 * m01s51i005[blev=PLEV39, lbproc=192] / MOLECULAR_MASS_OF_N2O5)
    + (m01s51i006[blev=PLEV39, lbproc=192] / MOLECULAR_MASS_OF_HO2NO2)
    + (m01s51i007[blev=PLEV39, lbproc=192] / MOLECULAR_MASS_OF_HNO3)
    + (m01s51i013[blev=PLEV39, lbproc=192] / MOLECULAR_MASS_OF_HONO)
    + (m01s51i025[blev=PLEV39, lbproc=192] / MOLECULAR_MASS_OF_MEONO2)
    + (m01s51i048[blev=PLEV39, lbproc=192] / MOLECULAR_MASS_OF_BRONO2)
    + (m01s51i054[blev=PLEV39, lbproc=192] / MOLECULAR_MASS_OF_CLONO2)
    + (m01s51i058[blev=PLEV39, lbproc=192] / MOLECULAR_MASS_OF_NITROGEN)
    + (m01s51i996[blev=PLEV39, lbproc=192] / MOLECULAR_MASS_OF_NO2))
    / m01s51i999[blev=PLEV39, lbproc=192]
mip_table_id = AERmonZ AEmonZ
reviewer = Luke Abraham <luke.abraham@atm.ch.cam.ac.uk>
status = ok
units = mol mol-1

[o3]
component = chemistry
dimension = longitude latitude plev19 time
expression = (MOLECULAR_MASS_OF_AIR / MOLECULAR_MASS_OF_O3)
    * m01s51i001[blev=PLEV19, lbproc=128]
    / m01s51i999[blev=PLEV19, lbproc=128]
mip_table_id = Amon APmon
reviewer = Alex Archibald <alex.archibald@atm.ch.cam.ac.uk>
status = ok
units = mol mol-1

[o3loss]
component = chemistry
dimension = longitude latitude alevel time
expression = (m01s50i011[lbproc=128] + m01s50i013[lbproc=128]
    + m01s50i014[lbproc=128] + m01s50i015[lbproc=128])
    / m01s50i255[lbproc=128]
mip_table_id = AERmon AEmonLev
reviewer = Guang Zeng <guang.zeng@niwa.co.nz>
status = ok
units = mol m-3 s-1

[o3prod]
component = chemistry
dimension = longitude latitude alevel time
expression = (m01s50i001[lbproc=128] + m01s50i003[lbproc=128]
    + m01s50i103[lbproc=128])
    / m01s50i255[lbproc=128]
mip_table_id = AERmon AEmonLev
reviewer = Guang Zeng <guang.zeng@niwa.co.nz>
status = ok
units = mol m-3 s-1

[obvfsq]
comment = ${COMMON:ocean_zstar_comment}
component = ocean
dimension = longitude latitude olevel time
expression = mask_copy(obvfsq, mask_3D_T)
mip_table_id = Omon OPmonLev
reviewer = Daley Calvert <daley.calvert@metoffice.gov.uk>
status = ok
units = s-2

[od440aer]
comment = Assuming CLASSIC dust.
component = aerosol
dimension = longitude latitude time
expression = m01s02i285[lbplev=2, lbproc=128]
    + m01s02i300[lbplev=2, lbproc=128] + m01s02i301[lbplev=2, lbproc=128]
    + m01s02i302[lbplev=2, lbproc=128] + m01s02i303[lbplev=2, lbproc=128]
mip_table_id = AERmon CresAERday Cres1HrMn AEmon
reviewer = Ben Johnson <ben.johnson@metoffice.gov.uk>
status = ok
units = 1

[od443dust]
comment = 440nm from model.
component = dust
dimension = longitude latitude time
expression = m01s02i285[lbplev=2, lbproc=128]
mip_table_id = Emon APmon
reviewer = Stephanie Woodward <stephanie.woodward@metoffice.gov.uk>
status = ok
units = 1

[od550aer]
component = aerosol
dimension = longitude latitude lambda550nm time
expression = m01s02i285[lbplev=3, lbproc=128]
    + m01s02i300[lbplev=3, lbproc=128] + m01s02i301[lbplev=3, lbproc=128]
    + m01s02i302[lbplev=3, lbproc=128] + m01s02i303[lbplev=3, lbproc=128]
mip_table_id = AERday AERmon CresAERday Cres1HrMn AEday AEmon mon
reviewer = Ben Johnson <ben.johnson@metoffice.gov.uk>
status = ok
units = 1

[od550aerso]
comment = Dust not included.
component = aerosol
dimension = longitude latitude lambda550nm time
expression = m01s02i251[lbplev=3, lbproc=128]
    + m01s02i252[lbplev=3, lbproc=128] + m01s02i253[lbplev=3, lbproc=128]
    + m01s02i254[lbplev=3, lbproc=128]
mip_table_id = Emon APmon
reviewer = Ben Johnson <ben.johnson@metoffice.gov.uk>
status = ok
units = 1

[od550dust]
component = dust
dimension = longitude latitude lambda550nm time
expression = m01s02i285[lbplev=3, lbproc=128]
mip_table_id = AERmon CresAERday AEmon
reviewer = Stephanie Woodward <stephanie.woodward@metoffice.gov.uk>
status = ok
units = 1

[od550lt1aer]
comment = Aitken and accumulation modes only, no dust.
component = aerosol
dimension = longitude latitude lambda550nm time
expression = m01s02i300[lbplev=3, lbproc=128]
    + m01s02i301[lbplev=3, lbproc=128] + m01s02i303[lbplev=3, lbproc=128]
mip_table_id = AERmon AEmon
reviewer = Ben Johnson <ben.johnson@metoffice.gov.uk>
status = ok
units = 1

[od865dust]
comment = 870nm from model.
component = dust
dimension = longitude latitude time
expression = m01s02i285[lbplev=5, lbproc=128]
mip_table_id = Emon APmon
reviewer = Stephanie Woodward <stephanie.woodward@metoffice.gov.uk>
status = ok
units = 1

[od870aer]
comment = Assuming CLASSIC dust.
component = aerosol
dimension = longitude latitude time
expression = m01s02i285[lbplev=5, lbproc=128]
    + m01s02i300[lbplev=5, lbproc=128] + m01s02i301[lbplev=5, lbproc=128]
    + m01s02i302[lbplev=5, lbproc=128] + m01s02i303[lbplev=5, lbproc=128]
mip_table_id = AERmon AEmon
reviewer = Ben Johnson <ben.johnson@metoffice.gov.uk>
status = ok
units = 1

[oh]
component = chemistry
dimension = longitude latitude alevel time
expression = (MOLECULAR_MASS_OF_AIR / MOLECULAR_MASS_OF_OH)
    * m01s34i081[lbproc=128]
mip_table_id = AERmon AEmonLev
reviewer = Alex Archibald <alex.archibald@atm.ch.cam.ac.uk>
status = ok
units = mol mol-1

[opottempdiff]
comment = ${COMMON:ocean_zstar_comment}
component = ocean
dimension = longitude latitude olevel time
expression = opottempdiff
mip_table_id = Emon OPmonLev
reviewer = Daley Calvert <daley.calvert@metoffice.gov.uk>
status = ok
units = W m-2

[opottempmint]
comment = Full column sum of density * cell thickness * potential temperature.
    If the model is Boussinesq, then use Boussinesq reference density for the
    density factor.
component = ocean
dimension = longitude latitude time
expression = opottempmint
mip_table_id = Emon OPmon
reviewer = Daley Calvert <daley.calvert@metoffice.gov.uk>
status = ok
units = degC kg m-2

[opottemppmdiff]
comment = ${COMMON:ocean_zstar_comment}
component = ocean
dimension = longitude latitude olevel time
expression = opottemppmdiff
mip_table_id = Emon OPmonLev
reviewer = Daley Calvert <daley.calvert@metoffice.gov.uk>
status = ok
units = W m-2

[opottemprmadvect]
comment = ${COMMON:ocean_zstar_comment}
component = ocean
dimension = longitude latitude olevel time
expression = opottempadvect
mip_table_id = Emon OPmonLev
reviewer = Daley Calvert <daley.calvert@metoffice.gov.uk>
status = ok
units = W m-2

[opottemptend]
comment = ${COMMON:ocean_zstar_comment}
component = ocean
dimension = longitude latitude olevel time
expression = opottemptend
mip_table_id = Emon OPmonLev
reviewer = Daley Calvert <daley.calvert@metoffice.gov.uk>
status = ok
units = W m-2

[orog]
component = atmos-physics
dimension = longitude latitude
expression = m01s00i033
mip_table_id = fx LPfx mon day 6hr 3hr 1hr
reviewer = Matthew Mizielinski <matthew.mizielinski@metoffice.gov.uk>
status = ok
units = m

[osaltdiff]
comment = ${COMMON:ocean_zstar_comment}
component = ocean
dimension = longitude latitude olevel time
expression = osaltdiff
mip_table_id = Emon OPmonLev
reviewer = Daley Calvert <daley.calvert@metoffice.gov.uk>
status = ok
units = kg m-2 s-1

[osaltpmdiff]
comment = ${COMMON:ocean_zstar_comment}
component = ocean
dimension = longitude latitude olevel time
expression = osaltpmdiff
mip_table_id = Emon OPmonLev
reviewer = Daley Calvert <daley.calvert@metoffice.gov.uk>
status = ok
units = kg m-2 s-1

[osaltrmadvect]
comment = ${COMMON:ocean_zstar_comment}
component = ocean
dimension = longitude latitude olevel time
expression = osaltadvect
mip_table_id = Emon OPmonLev
reviewer = Daley Calvert <daley.calvert@metoffice.gov.uk>
status = ok
units = kg m-2 s-1

[osalttend]
comment = ${COMMON:ocean_zstar_comment}
component = ocean
dimension = longitude latitude olevel time
expression = osalttend
mip_table_id = Emon OPmonLev
reviewer = Daley Calvert <daley.calvert@metoffice.gov.uk>
status = ok
units = kg m-2 s-1

[pan]
component = chemistry
dimension = longitude latitude alevel time
expression = (MOLECULAR_MASS_OF_AIR / MOLECULAR_MASS_OF_PAN)
    * m01s34i017[lbproc=128]
mip_table_id = AERmon AEmonLev
reviewer = Alex Archibald <alex.archibald@atm.ch.cam.ac.uk>
status = ok
units = mol mol-1

[parasolRefl]
component = cftables
dimension = longitude latitude sza5 time
expression = fix_parasol_sza_axis(m01s02i348[lbproc=128])
mip_table_id = Eday Emon APday APmon
reviewer = Alejandro Bodas-Salcedo <alejandro.bodas@metoffice.gov.uk>
status = ok
units = 1

[pbo]
component = ocean
dimension = longitude latitude time
expression = pbo
mip_table_id = Omon OPmon
reviewer = Daley Calvert <daley.calvert@metoffice.gov.uk>
status = ok
units = dbar

[pctisccp]
component = cftables
dimension = longitude latitude time
expression = m01s02i333[lbproc=128] / m01s02i334[lbproc=128]
mip_table_id = CFday CFmon APday APmon
reviewer = Alejandro Bodas-Salcedo <alejandro.bodas@metoffice.gov.uk>
status = ok
units = Pa

[pfull]
component = atmos-physics cftables
dimension = longitude latitude alevel time
expression = m01s00i408[lbproc=128]
mip_table_id = AERmon CFday AEmonLev APdayLev
reviewer = Gill Martin <gill.martin@metoffice.gov.uk>
status = ok
units = Pa

[phalf]
comment = This field is on model half-levels. For pressure on model radiation
    levels, replace the first level of this field with surface pressure (ps).
component = aerosol cftables
dimension = longitude latitude alevhalf time
expression = m01s00i407[lbproc=128]
mip_table_id = AERmon CFday APdayLev AEmonLev
reviewer = Ben Johnson <ben.johnson@metoffice.gov.uk>
status = ok
units = Pa

[photo1d]
component = chemistry
dimension = longitude latitude alevel time
expression = m01s50i228[lbproc=128]
mip_table_id = AERmon AEmonLev
reviewer = Guang Zeng <guang.zeng@niwa.co.nz>
status = ok
units = s-1

[pmlev]
component = atmos-physics
dimension = longitude latitude alevel time
expression = m01s00i408[lbproc=128]
mip_table_id = 6hrLev
units = Pa

[pr]
component = atmos-physics
dimension = longitude latitude time
expression = m01s05i216[lbproc=128]
mip_table_id = 3hr 6hrPlev Amon E1hr day CresAERday AP1hr AP3hr AP6hr APday APmon mon 1hr
reviewer = Gill Martin <gill.martin@metoffice.gov.uk>
status = ok
units = kg m-2 s-1
valid_min = 0.0

[prc]
component = atmos-physics
dimension = longitude latitude time
expression = m01s05i205[lbproc=128] + m01s05i206[lbproc=128]
mip_table_id = 3hr Amon E1hr day AP1hr AP3hr APday APmon mon 1hr
reviewer = Gill Martin <gill.martin@metoffice.gov.uk>
status = ok
units = kg m-2 s-1
valid_min = 0.0

[prcprof]
component = cftables
dimension = longitude latitude alevhalf time1
expression = m01s05i227[lbproc=0]
mip_table_id = CF3hr AP3hrPtLev
reviewer = Alejandro Bodas-Salcedo <alejandro.bodas@metoffice.gov.uk>
status = ok
units = kg m-2 s-1

[prlsns]
component = cftables
dimension = longitude latitude alevhalf time1
expression = m01s04i223[lbproc=0]
mip_table_id = CF3hr AP3hrPtLev
reviewer = Alejandro Bodas-Salcedo <alejandro.bodas@metoffice.gov.uk>
status = ok
units = kg m-2 s-1

[prlsprof]
component = cftables
dimension = longitude latitude alevhalf time1
expression = m01s04i222[lbproc=0]
mip_table_id = CF3hr AP3hrPtLev
reviewer = Alejandro Bodas-Salcedo <alejandro.bodas@metoffice.gov.uk>
status = ok
units = kg m-2 s-1

[prra]
component = atmos-physics
dimension = longitude latitude time
expression = m01s05i214[lbproc=128]
mip_table_id = E3hr AP3hr
reviewer = Gill Martin <gill.martin@metoffice.gov.uk>
status = ok
units = kg m-2 s-1

[prrc]
component = atmos-physics
dimension = longitude latitude time
expression = m01s05i205[lbproc=128]
mip_table_id = E3hr Eday AP3hr APday
reviewer = Gill Martin <gill.martin@metoffice.gov.uk>
status = ok
units = kg m-2 s-1

[prsn]
component = atmos-physics
dimension = longitude latitude time
expression = m01s05i215[lbproc=128]
mip_table_id = 3hr Amon day AP3hr APday APmon mon 1hr
reviewer = Gill Martin <gill.martin@metoffice.gov.uk>
status = ok
units = kg m-2 s-1
valid_min = 0.0

[prsnc]
component = atmos-physics
dimension = longitude latitude time
expression = m01s05i206[lbproc=128]
mip_table_id = E3hr GCAmon AP3hr
reviewer = Gill Martin <gill.martin@metoffice.gov.uk>
status = ok
units = kg m-2 s-1

[prw]
component = atmos-physics
dimension = longitude latitude time
expression = m01s30i461[lbproc=128]
mip_table_id = Amon Eday APday APmon
reviewer = Gill Martin <gill.martin@metoffice.gov.uk>
status = ok
units = kg m-2

[ps]
component = atmos-physics cftables
dimension = longitude latitude time
expression = m01s00i409[lbproc=128]
mip_table_id = AERhr AERmon Amon CFday CFmon Emon CresAERday Cres1HrMn AP1hr APday APmon
reviewer = Gill Martin <gill.martin@metoffice.gov.uk>
status = ok
units = Pa

[psl]
component = atmos-physics
dimension = longitude latitude time
expression = m01s16i222[lbproc=128]
mip_table_id = 6hrPlev Amon day APmon AP6hr APday
reviewer = Gill Martin <gill.martin@metoffice.gov.uk>
status = ok
units = Pa

[ptp]
component = atmos-physics
dimension = longitude latitude time
expression = m01s30i451[lbproc=128]
mip_table_id = AERmon AEmon
reviewer = Gill Martin <gill.martin@metoffice.gov.uk>
status = ok
units = Pa

[reffcclwtop]
comment = This effective radius is estimated in PC2 scheme hence contributed
    from both stratiform clouds and convective clouds.
component = cloud
dimension = longitude latitude time
expression = mask_using_cube(m01s01i245[lbproc=128] / m01s01i246[lbproc=128],
    m01s02i395[lbproc=128] + m01s02i396[lbproc=128])
mip_table_id = Eday APday
reviewer = Yoko Tsushima <yoko.tsushima@metoffice.gov.uk>
status = ok
units = um

[reffclic]
component = cloud
dimension = longitude latitude alevel time
expression = 0.5 * m01s02i398[lbproc=128] / m01s02i313[lbproc=128]
mip_table_id = Emon APmonLev
reviewer = Alejandro Bodas-Salcedo <alejandro.bodas@metoffice.gov.uk>
status = ok
units = m

[reffclis]
component = cloud
dimension = longitude latitude alevel time
expression = 0.5 * m01s02i398[lbproc=128] / m01s02i313[lbproc=128]
mip_table_id = Emon APmonLev
reviewer = Alejandro Bodas-Salcedo <alejandro.bodas@metoffice.gov.uk>
status = ok
units = m

[reffclwc]
component = cloud
dimension = longitude latitude alevel time
expression = m01s02i397[lbproc=128] / m01s02i312[lbproc=128]
mip_table_id = Emon APmonLev
reviewer = Alejandro Bodas-Salcedo <alejandro.bodas@metoffice.gov.uk>
status = ok
units = m

[reffclws]
component = cloud
dimension = longitude latitude alevel time
expression = m01s02i397[lbproc=128] / m01s02i312[lbproc=128]
mip_table_id = Emon APmonLev
reviewer = Alejandro Bodas-Salcedo <alejandro.bodas@metoffice.gov.uk>
status = ok
units = m

[reffclwtop]
component = cloud
dimension = longitude latitude time
expression = m01s01i245[lbproc=128] / m01s01i246[lbproc=128]
mip_table_id = AERmon AEmon
reviewer = Yoko Tsushima <yoko.tsushima@metoffice.gov.uk>
status = ok
units = um

[reffsclwtop]
comment = This effective radius is estimated in PC2 scheme hence contributed
    from both stratiform clouds and convective clouds.
component = cloud
dimension = longitude latitude time
expression = mask_using_cube(m01s01i245[lbproc=128] / m01s01i246[lbproc=128],
    m01s02i391[lbproc=128] + m01s02i392[lbproc=128] - (m01s02i395[lbproc=128]
    + m01s02i396[lbproc=128]))
mip_table_id = Eday APday
reviewer = Yoko Tsushima <yoko.tsushima@metoffice.gov.uk>
status = ok
units = um

[rld]
comment = ${COMMON:radiation_comment}
component = cftables
dimension = longitude latitude alevhalf time
expression = correct_multilevel_metadata(m01s02i218[lbproc=128])
mip_table_id = CFmon APmonLev
positive = down
reviewer = William Ingram <william.ingram@metoffice.gov.uk>
status = ok
units = W m-2

[rld4co2]
component = cftables
dimension = longitude latitude alevhalf time
expression = correct_multilevel_metadata(m01s02i522[lbproc=128])
mip_table_id = CFmon APmonLev
positive = down
reviewer = William Ingram <william.ingram@metoffice.gov.uk>
status = ok
units = W m-2

[rldcs]
comment = ${COMMON:radiation_comment}
component = cftables
dimension = longitude latitude alevhalf time
expression = correct_multilevel_metadata(m01s02i220[lbproc=128])
mip_table_id = CFmon APmonLev
positive = down
reviewer = William Ingram <william.ingram@metoffice.gov.uk>
status = ok
units = W m-2

[rldcs4co2]
component = cftables
dimension = longitude latitude alevhalf time
expression = correct_multilevel_metadata(m01s02i524[lbproc=128])
mip_table_id = CFmon APmonLev
positive = down
reviewer = William Ingram <william.ingram@metoffice.gov.uk>
status = ok
units = W m-2

[rlds]
comment = ${COMMON:radiation_comment}
component = radiation
dimension = longitude latitude time
expression = m01s02i207[lbproc=128]
mip_table_id = 3hr Amon day AP3hr APday APmon
positive = down
reviewer = William Ingram <ingram@atm.ox.ac.uk>
status = ok
units = W m-2

[rldscs]
comment = ${COMMON:radiation_comment}
component = cftables radiation
dimension = longitude latitude time
expression = m01s02i208[lbproc=128]
mip_table_id = 3hr Amon CFday AP3hr APday APmon mon day 6hr
positive = down
reviewer = William Ingram <ingram@atm.ox.ac.uk>
status = ok
units = W m-2

[rls]
component = radiation
dimension = longitude latitude time
expression = m01s02i201[lbproc=128] - (m01s03i332[lbproc=128]
    - m01s02i205[lbproc=128])
mip_table_id = Eday Emon APmon
positive = down
reviewer = William Ingram <ingram@atm.ox.ac.uk>
status = ok
units = W m-2

[rlu]
component = cftables
dimension = longitude latitude alevhalf time
expression = hotspot(m01s02i217[lbproc=128], m01s03i332[lbproc=128],
    m01s02i205[lbproc=128])
mip_table_id = CFmon APmonLev
positive = up
reviewer = William Ingram <william.ingram@metoffice.gov.uk>
status = ok
units = W m-2

[rlu4co2]
component = cftables
dimension = longitude latitude alevhalf time
expression = hotspot(m01s02i521[lbproc=128], m01s03i332[lbproc=128],
    m01s02i205[lbproc=128])
mip_table_id = CFmon APmonLev
positive = up
reviewer = William Ingram <william.ingram@metoffice.gov.uk>
status = ok
units = W m-2

[rlucs]
component = cftables
dimension = longitude latitude alevhalf time
expression = hotspot(m01s02i219[lbproc=128], m01s03i332[lbproc=128],
    m01s02i205[lbproc=128])
mip_table_id = CFmon APmonLev
positive = up
reviewer = William Ingram <william.ingram@metoffice.gov.uk>
status = ok
units = W m-2

[rlucs4co2]
component = cftables
dimension = longitude latitude alevhalf time
expression = hotspot(m01s02i523[lbproc=128], m01s03i332[lbproc=128],
    m01s02i205[lbproc=128])
mip_table_id = CFmon APmonLev
positive = up
reviewer = William Ingram <william.ingram@metoffice.gov.uk>
status = ok
units = W m-2

[rlus]
comment = ${COMMON:radiation_comment}
component = radiation
dimension = longitude latitude time
expression = m01s02i207[lbproc=128] - m01s02i201[lbproc=128]
    + m01s03i332[lbproc=128] - m01s02i205[lbproc=128]
mip_table_id = 3hr Amon day AP3hr APday APmon
positive = up
reviewer = William Ingram <ingram@atm.ox.ac.uk>
status = ok
units = W m-2

[rlut]
component = radiation
dimension = longitude latitude time
expression = m01s03i332[lbproc=128]
mip_table_id = Amon day APmon APday
positive = up
reviewer = William Ingram <ingram@atm.ox.ac.uk>
status = ok
units = W m-2

[rlut4co2]
component = cftables
dimension = longitude latitude time
expression = remove_altitude_coords(m01s02i521[lblev=86, lbproc=128])
    + m01s03i332[lbproc=128] - m01s02i205[lbproc=128]
mip_table_id = CFmon APmon
positive = up
reviewer = William Ingram <ingram@atm.ox.ac.uk>
status = ok
units = W m-2

[rlutaf]
component = radiation
dimension = longitude latitude time
expression = remove_altitude_coords(m01s02i517[lblev=86, lbproc=128])
    + m01s03i332[lbproc=128] - m01s02i205[lbproc=128]
mip_table_id = AERmon AEmon
positive = up
reviewer = Ben Johnson <ben.johnson@metoffice.gov.uk>
status = ok
units = W m-2

[rlutcs]
component = cftables radiation
dimension = longitude latitude time
expression = m01s02i206[lbproc=128] + m01s03i332[lbproc=128]
    - m01s02i205[lbproc=128]
mip_table_id = Amon CFday APday APmon mon day 6hr
positive = up
reviewer = William Ingram <ingram@atm.ox.ac.uk>
status = ok
units = W m-2

[rlutcs4co2]
component = cftables
dimension = longitude latitude time
expression = remove_altitude_coords(m01s02i523[lblev=86, lbproc=128])
    + m01s03i332[lbproc=128] - m01s02i205[lbproc=128]
mip_table_id = CFmon APmon
positive = up
reviewer = William Ingram <ingram@atm.ox.ac.uk>
status = ok
units = W m-2

[rlutcsaf]
component = radiation
dimension = longitude latitude time
expression = remove_altitude_coords(m01s02i519[lblev=86, lbproc=128])
    + m01s03i332[lbproc=128] - m01s02i205[lbproc=128]
mip_table_id = AERmon AEmon
positive = up
reviewer = Ben Johnson <ben.johnson@metoffice.gov.uk>
status = ok
units = W m-2

[rsd]
comment = ${COMMON:radiation_comment}
component = cftables
dimension = longitude latitude alevhalf time
expression = correct_multilevel_metadata(m01s01i218[lbproc=128])
mip_table_id = CFmon APmonLev
positive = down
reviewer = William Ingram <ingram@atm.ox.ac.uk>
status = ok
units = W m-2

[rsd4co2]
component = cftables
dimension = longitude latitude alevhalf time
expression = correct_multilevel_metadata(m01s01i522[lbproc=128])
mip_table_id = CFmon APmonLev
positive = down
reviewer = William Ingram <ingram@atm.ox.ac.uk>
status = ok
units = W m-2

[rsdcs]
comment = ${COMMON:radiation_comment}
component = cftables
dimension = longitude latitude alevhalf time
expression = correct_multilevel_metadata(m01s01i220[lbproc=128])
mip_table_id = CFmon APmonLev
positive = down
reviewer = William Ingram <ingram@atm.ox.ac.uk>
status = ok
units = W m-2

[rsdcs4co2]
component = cftables
dimension = longitude latitude alevhalf time
expression = correct_multilevel_metadata(m01s01i524[lbproc=128])
mip_table_id = CFmon APmonLev
positive = down
reviewer = William Ingram <ingram@atm.ox.ac.uk>
status = ok
units = W m-2

[rsdcsaf]
component = radiation
dimension = longitude latitude alevhalf time1
expression = correct_multilevel_metadata(m01s01i520[lbproc=0])
mip_table_id = E3hrPt AE3hrPtLev
positive = down
units = W m-2

[rsdcsafbnd]
component = radiation
dimension = longitude latitude alevhalf spectband time1
expression = correct_multilevel_metadata(m01s01i528[lbproc=0])
mip_table_id = E3hrPt AE3hrPtLev
positive = down
units = W m-2

[rsdcsbnd]
component = radiation
dimension = longitude latitude alevhalf spectband time1
expression = correct_multilevel_metadata(m01s01i512[lbproc=0])
mip_table_id = E3hrPt AP3hrPtLev
positive = down
units = W m-2

[rsdo]
comment = ${COMMON:ocean_zstar_comment}
component = ocean
dimension = longitude latitude olevel time
expression = rsdo
mip_table_id = Omon OPmonLev
positive = down
reviewer = Daley Calvert <daley.calvert@metoffice.gov.uk>
status = ok
units = W m-2

[rsdoabsorb]
comment = ${COMMON:ocean_zstar_comment}
component = ocean
dimension = longitude latitude olevel time
expression = rsdoabsorb
mip_table_id = Emon OPmonLev
reviewer = Tim Graham <tim.graham@metoffice.gov.uk>
status = ok
units = W m-2

[rsds]
comment = ${COMMON:radiation_comment}
component = radiation
dimension = longitude latitude time
expression = m01s01i235[lbproc=128]
mip_table_id = 3hr Amon day AP3hr APday APmon
positive = down
reviewer = William Ingram <ingram@atm.ox.ac.uk>
status = ok
units = W m-2

[rsdscs]
comment = ${COMMON:radiation_comment}
component = cftables radiation
dimension = longitude latitude time
expression = m01s01i210[lbproc=128]
mip_table_id = 3hr Amon CFday APmon AP3hr APday mon day 6hr
positive = down
reviewer = William Ingram <ingram@atm.ox.ac.uk>
status = ok
units = W m-2

[rsdscsaf]
component = radiation
dimension = longitude latitude time1
expression = m01s01i520[lblev=1, lbproc=0]
mip_table_id = E3hrPt AE3hrPt
positive = down
units = W m-2

[rsdscsafbnd]
component = radiation
dimension = longitude latitude spectband time1
expression = m01s01i528[lblev=1, lbproc=0]
mip_table_id = E3hrPt AE3hrPt
positive = down
units = W m-2

[rsdscsbnd]
component = radiation
dimension = longitude latitude spectband time1
expression = m01s01i512[lblev=1, lbproc=0]
mip_table_id = E3hrPt AP3hrPt
positive = down
units = W m-2

[rsdsdiff]
component = radiation
dimension = longitude latitude time
expression = m01s01i216[lbproc=128]
mip_table_id = 3hr Eday Emon AP3hr APday APmon
positive = down
reviewer = William Ingram <ingram@atm.ox.ac.uk>
status = ok
units = W m-2

[rsdt]
component = cftables radiation
dimension = longitude latitude time
expression = m01s01i207[lbproc=128]
mip_table_id = Amon CFday APmon APday
positive = down
reviewer = William Ingram <ingram@atm.ox.ac.uk>
status = ok
units = W m-2

[rss]
component = radiation
dimension = longitude latitude time
expression = m01s01i201[lbproc=128]
mip_table_id = Emon APmon
positive = down
reviewer = William Ingram <ingram@atm.ox.ac.uk>
status = ok
units = W m-2

[rsu]
comment = ${COMMON:radiation_comment}
component = cftables
dimension = longitude latitude alevhalf time
expression = correct_multilevel_metadata(m01s01i217[lbproc=128])
mip_table_id = CFmon APmonLev
positive = up
reviewer = William Ingram <ingram@atm.ox.ac.uk>
status = ok
units = W m-2

[rsu4co2]
component = cftables
dimension = longitude latitude alevhalf time
expression = correct_multilevel_metadata(m01s01i521[lbproc=128])
mip_table_id = CFmon APmonLev
positive = up
reviewer = William Ingram <ingram@atm.ox.ac.uk>
status = ok
units = W m-2

[rsucs]
comment = ${COMMON:radiation_comment}
component = cftables
dimension = longitude latitude alevhalf time
expression = correct_multilevel_metadata(m01s01i219[lbproc=128])
mip_table_id = CFmon APmonLev
positive = up
reviewer = William Ingram <ingram@atm.ox.ac.uk>
status = ok
units = W m-2

[rsucs4co2]
component = cftables
dimension = longitude latitude alevhalf time
expression = correct_multilevel_metadata(m01s01i523[lbproc=128])
mip_table_id = CFmon APmonLev
positive = up
reviewer = William Ingram <ingram@atm.ox.ac.uk>
status = ok
units = W m-2

[rsucsaf]
component = radiation
dimension = longitude latitude alevhalf time1
expression = correct_multilevel_metadata(m01s01i519[lbproc=0])
mip_table_id = E3hrPt AE3hrPtLev
positive = up
units = W m-2

[rsucsafbnd]
component = radiation
dimension = longitude latitude alevhalf spectband time1
expression = correct_multilevel_metadata(m01s01i527[lbproc=0])
mip_table_id = E3hrPt AE3hrPtLev
positive = up
units = W m-2

[rsucsbnd]
component = radiation
dimension = longitude latitude alevhalf spectband time1
expression = correct_multilevel_metadata(m01s01i511[lbproc=0])
mip_table_id = E3hrPt AP3hrPtLev
positive = up
units = W m-2

[rsus]
comment = ${COMMON:radiation_comment}
component = radiation
dimension = longitude latitude time
expression = m01s01i235[lbproc=128] - m01s01i201[lbproc=128]
mip_table_id = 3hr Amon day AP3hr APday APmon
positive = up
reviewer = William Ingram <ingram@atm.ox.ac.uk>
status = ok
units = W m-2

[rsuscs]
component = cftables radiation
dimension = longitude latitude time
expression = m01s01i211[lbproc=128]
mip_table_id = 3hr Amon CFday AP3hr APday APmon mon day 6hr
positive = up
reviewer = William Ingram <ingram@atm.ox.ac.uk>
status = ok
units = W m-2

[rsuscsaf]
component = radiation
dimension = longitude latitude time1
expression = m01s01i519[lblev=1, lbproc=0]
mip_table_id = E3hrPt AE3hrPt
positive = up
units = W m-2

[rsuscsafbnd]
component = radiation
dimension = longitude latitude spectband time1
expression = m01s01i527[lblev=1, lbproc=0]
mip_table_id = E3hrPt AE3hrPt
positive = up
units = W m-2

[rsuscsbnd]
component = radiation
dimension = longitude latitude spectband time1
expression = m01s01i511[lblev=1, lbproc=0]
mip_table_id = E3hrPt AP3hrPt
positive = up
units = W m-2

[rsut]
comment = ${COMMON:radiation_comment}
component = cftables radiation
dimension = longitude latitude time
expression = m01s01i208[lbproc=128]
mip_table_id = Amon CFday APday APmon
positive = up
reviewer = William Ingram <ingram@atm.ox.ac.uk>
status = ok
units = W m-2

[rsut4co2]
component = cftables
dimension = longitude latitude time
expression = m01s01i521[lblev=86, lbproc=128]
mip_table_id = CFmon APmon
positive = up
reviewer = William Ingram <ingram@atm.ox.ac.uk>
status = ok
units = W m-2

[rsutaf]
component = radiation
dimension = longitude latitude time
expression = m01s01i517[lblev=86, lbproc=128]
mip_table_id = AERmon AEmon
positive = up
reviewer = William Ingram <ingram@atm.ox.ac.uk>
status = ok
units = W m-2

[rsutcs]
component = cftables radiation
dimension = longitude latitude time
expression = m01s01i209[lbproc=128]
mip_table_id = Amon CFday E3hr AP3hr APday APmon mon day 6hr
positive = up
reviewer = William Ingram <ingram@atm.ox.ac.uk>
status = ok
units = W m-2

[rsutcs4co2]
component = cftables
dimension = longitude latitude time
expression = m01s01i523[lblev=86, lbproc=128]
mip_table_id = CFmon APmon
positive = up
reviewer = William Ingram <ingram@atm.ox.ac.uk>
status = ok
units = W m-2

[rsutcsaf]
component = radiation
dimension = longitude latitude time
expression = m01s01i519[lblev=86, lbproc=128]
mip_table_id = AERmon AEmon
positive = up
reviewer = William Ingram <ingram@atm.ox.ac.uk>
status = ok
units = W m-2

[rsutcsafbnd]
component = radiation
dimension = longitude latitude spectband time1
expression = m01s01i527[lblev=86, lbproc=0]
mip_table_id = E3hrPt AP3hrPt
positive = up
units = W m-2

[rsutcsbnd]
component = radiation
dimension = longitude latitude spectband time1
expression = m01s01i511[lblev=86, lbproc=0]
mip_table_id = E3hrPt AP3hrPt
positive = up
units = W m-2

[rtmt]
component = radiation
dimension = longitude latitude time
expression = m01s01i207[lbproc=128] - m01s01i208[lbproc=128]
    - m01s03i332[lbproc=128]
mip_table_id = Amon APmon
positive = down
reviewer = William Ingram <ingram@atm.ox.ac.uk>
status = ok
units = W m-2

[rv850]
component = atmos-physics
dimension = longitude latitude p850 time
expression = m01s30i455[blev=P850, lbproc=128]
mip_table_id = 6hrPlev AP6hr
units = s-1

[sbl]
component = snow-permafrost
dimension = longitude latitude time
expression = land_class_mean(m01s03i331[lbproc=128], m01s03i317[lbproc=128],
    land_class='all')
mip_table_id = LImon Eday LIday
reviewer = Eleanor Burke <eleanor.burke@metoffice.gov.uk>
status = ok
units = kg m-2 s-1

[sci]
component = cloud
dimension = longitude latitude time
expression = m01s05i270[lbproc=128]
mip_table_id = Amon APmon
reviewer = Rachel Stratton <rachel.stratton@metoffice.gov.uk>
status = ok
units = 1

[scldncl]
comment = This droplet number is estimated in PC2 scheme hence contributed from
    both stratiform clouds and convective clouds.
component = cloud
dimension = longitude latitude time
expression = mask_using_cube(m01s01i298[lbproc=128] / m01s01i299[lbproc=128],
    m01s02i391[lbproc=128] + m01s02i392[lbproc=128] - (m01s02i395[lbproc=128]
    + m01s02i396[lbproc=128]))
mip_table_id = Eday APday
reviewer = Yoko Tsushima <yoko.tsushima@metoffice.gov.uk>
status = ok
units = cm-3

[sconcdust]
component = dust
dimension = longitude latitude time
expression = m01s17i257[lblev=1, lbproc=128]
mip_table_id = Emon APmon
reviewer = Stephanie Woodward <stephanie.woodward@metoffice.gov.uk>
status = ok
units = ug m-3

[sfcWind]
component = boundary-layer
dimension = longitude latitude height10m time
expression = m01s03i230[lbproc=128]
mip_table_id = 6hrPlev Amon E3hr Prim3hr day AP3hr AP6hr APday APmon
notes = An arbitrary choice between 'B-grid' or 'C-grid' but it would seem
    sensible to use the same throughout.
reviewer = Gill Martin <gill.martin@metoffice.gov.uk>
status = ok
units = m s-1

[sfcWindmax]
component = boundary-layer
dimension = longitude latitude height10m time
expression = mon_mean_from_day(m01s03i230[lbproc=8192])
mip_table_id = Emon APmon
units = m s-1

[sfdms]
component = aerosol
dimension = longitude latitude time1
expression = m01s34i071[lbproc=0, lblev=1]
    * (MOLECULAR_MASS_OF_AIR / MOLECULAR_MASS_OF_DMS)
mip_table_id = Cres6hrPt
units = mol mol-1

[sfdsi]
component = seaice
dimension = longitude latitude time
expression = siflsaltbot
mip_table_id = Omon OPmon
positive = down
units = kg m-2 s-1

[sfisop]
component = chemistry
dimension = longitude latitude time1
expression = (MOLECULAR_MASS_OF_AIR / MOLECULAR_MASS_OF_ISOPRENE)
    * m01s34i027[lbproc=0, lblev=1]
mip_table_id = Cres6hrPt
units = mol mol-1

[sfmmrBC2]
comment = Reported as kg C/kg air.
component = aerosol
dimension = longitude latitude time
expression = m01s34i105[lbproc=128, lblev=1]
mip_table_id = CresAERday
units = kg kg-1

[sfmmrBC3]
comment = Reported as kg C/kg air.
component = aerosol
dimension = longitude latitude time
expression = m01s34i109[lbproc=128, lblev=1]
mip_table_id = CresAERday
units = kg kg-1

[sfmmrBC4]
comment = Reported as kg C/kg air.
component = aerosol
dimension = longitude latitude time
expression = m01s34i115[lbproc=128, lblev=1]
mip_table_id = CresAERday
units = kg kg-1

[sfmmrBC5]
comment = Reported as kg C/kg air.
component = aerosol
dimension = longitude latitude time
expression = m01s34i120[lbproc=128, lblev=1]
mip_table_id = CresAERday
units = kg kg-1

[sfmmrDUd1]
component = aerosol
dimension = longitude latitude time
expression = m01s00i431[lbproc=128, lblev=1]
mip_table_id = CresAERday
units = kg kg-1

[sfmmrDUd2]
component = aerosol
dimension = longitude latitude time
expression = m01s00i432[lbproc=128, lblev=1]
mip_table_id = CresAERday
units = kg kg-1

[sfmmrDUd3]
component = aerosol
dimension = longitude latitude time
expression = m01s00i433[lbproc=128,lblev=1]
mip_table_id = CresAERday
units = kg kg-1

[sfmmrDUd4]
component = aerosol
dimension = longitude latitude time
expression = m01s00i434[lbproc=128,lblev=1]
mip_table_id = CresAERday
units = kg kg-1

[sfmmrDUd5]
component = aerosol
dimension = longitude latitude time
expression = m01s00i435[lbproc=128,lblev=1]
mip_table_id = CresAERday
units = kg kg-1

[sfmmrDUd6]
component = aerosol
dimension = longitude latitude time
expression = m01s00i436[lbproc=128,lblev=1]
mip_table_id = CresAERday
units = kg kg-1

[sfmmrOA1]
comment = Reported as kg OM/kg air using a ratio of 1.4 C/OM.
component = aerosol
dimension = longitude latitude time
expression = m01s34i126[lbproc=128, lblev=1]
mip_table_id = CresAERday
units = kg kg-1

[sfmmrOA2]
comment = Reported as kg OM/kg air using a ratio of 1.4 C/OM.
component = aerosol
dimension = longitude latitude time
expression = m01s34i106[lbproc=128, lblev=1]
mip_table_id = CresAERday
units = kg kg-1

[sfmmrOA3]
comment = Reported as kg OM/kg air using a ratio of 1.4 C/OM.
component = aerosol
dimension = longitude latitude time
expression = m01s34i110[lbproc=128, lblev=1]
mip_table_id = CresAERday
units = kg kg-1

[sfmmrOA4]
comment = Reported as kg OM/kg air using a ratio of 1.4 C/OM.
component = aerosol
dimension = longitude latitude time
expression = m01s34i116[lbproc=128, lblev=1]
mip_table_id = CresAERday
units = kg kg-1

[sfmmrOA5]
comment = Reported as kg OM/kg air using a ratio of 1.4 C/OM.
component = aerosol
dimension = longitude latitude time
expression = m01s34i121[lbproc=128, lblev=1]
mip_table_id = CresAERday
units = kg kg-1

[sfmmrSS2]
component = aerosol
dimension = longitude latitude time
expression = m01s34i127[lbproc=128, lblev=1]
mip_table_id = CresAERday
units = kg kg-1

[sfmmrSS3]
component = aerosol
dimension = longitude latitude time
expression = m01s34i111[lbproc=128, lblev=1]
mip_table_id = CresAERday
units = kg kg-1

[sfmmrSS4]
component = aerosol
dimension = longitude latitude time
expression = m01s34i117[lbproc=128, lblev=1]
mip_table_id = CresAERday
units = kg kg-1

[sfmmrSU1]
component = aerosol
dimension = longitude latitude time
expression = m01s34i102[lbproc=128, lblev=1]
mip_table_id = CresAERday
units = kg kg-1

[sfmmrSU2]
component = aerosol
dimension = longitude latitude time
expression = m01s34i104[lbproc=128, lblev=1]
mip_table_id = CresAERday
units = kg kg-1

[sfmmrSU3]
component = aerosol
dimension = longitude latitude time
expression = m01s34i108[lbproc=128, lblev=1]
mip_table_id = CresAERday
units = kg kg-1

[sfmmrSU4]
component = aerosol
dimension = longitude latitude time
expression = m01s34i114[lbproc=128, lblev=1]
mip_table_id = CresAERday
units = kg kg-1

[sfmmrbc]
comment = Reported as kg C/kg air.
component = aerosol
dimension = longitude latitude time1
expression = m01s34i105[lbproc=0, lblev=1] + m01s34i109[lbproc=0, lblev=1]
    + m01s34i115[lbproc=0, lblev=1] + m01s34i120[lbproc=0, lblev=1]
mip_table_id = Cres6hrPt
units = kg kg-1

[sfmmrdust]
component = dust
dimension = longitude latitude time
expression = m01s00i431[lbproc=128, lblev=1] + m01s00i432[lbproc=128, lblev=1]
    + m01s00i433[lbproc=128, lblev=1] + m01s00i434[lbproc=128, lblev=1]
    + m01s00i435[lbproc=128, lblev=1]
    + m01s00i436[lbproc=128, lblev=1]
mip_table_id = CresAERday
units = kg kg-1

[sfmmrdustabv1]
component = dust
dimension = longitude latitude time1
expression = m01s00i434[lbproc=0, lblev=1]
    + m01s00i435[lbproc=0, lblev=1]
    + m01s00i436[lbproc=0, lblev=1]
mip_table_id = Cres6hrPt
units = kg kg-1

[sfmmrdustabv10]
component = dust
dimension = longitude latitude time1
expression = m01s00i436[lbproc=0, lblev=1]
mip_table_id = Cres6hrPt
units = kg kg-1

[sfmmrdustbel1]
component = dust
dimension = longitude latitude time1
expression = m01s00i431[lbproc=0, lblev=1] + m01s00i432[lbproc=0, lblev=1]
    + m01s00i433[lbproc=0, lblev=1]
mip_table_id = Cres6hrPt
units = kg kg-1

[sfmmroa]
comment = Reported as kg OM/kg air using a ratio of 1.4 C/OM.
component = aerosol
dimension = longitude latitude time1
expression = m01s34i106[lbproc=0, lblev=1] + m01s34i110[lbproc=0, lblev=1]
    + m01s34i116[lbproc=0, lblev=1] + m01s34i121[lbproc=0, lblev=1]
    + m01s34i126[lbproc=0, lblev=1]
mip_table_id = Cres6hrPt
units = kg kg-1

[sfmmrso4]
component = aerosol
dimension = longitude latitude time1
expression = (MOLECULAR_MASS_OF_SO4 / MOLECULAR_MASS_OF_H2SO4)
    * (m01s34i102[lbproc=0, lblev=1]
    + m01s34i104[lbproc=0, lblev=1]
    + m01s34i108[lbproc=0, lblev=1]
    + m01s34i114[lbproc=0, lblev=1])
mip_table_id = Cres6hrPt
units = kg kg-1

[sfmmrss]
component = aerosol
dimension = longitude latitude time1
expression = m01s34i111[lbproc=0, lblev=1] + m01s34i117[lbproc=0, lblev=1]
             + m01s34i127[lbproc=0, lblev=1]
mip_table_id = Cres6hrPt
units = kg kg-1

[sfno2]
component = chemistry
dimension = longitude latitude time
expression = (MOLECULAR_MASS_OF_AIR / MOLECULAR_MASS_OF_NO2)
    * m01s34i996[lblev=1, lbproc=128]
mip_table_id = AERhr AE1hr
reviewer = Steven Turnock <steven.turnock@metoffice.gov.uk>
status = ok
units = mol mol-1

[sfo3]
component = chemistry
dimension = longitude latitude time
expression = (MOLECULAR_MASS_OF_AIR / MOLECULAR_MASS_OF_O3)
    * m01s34i001[lblev=1, lbproc=128]
mip_table_id = AERhr AE1hr
reviewer = Steven Turnock <steven.turnock@metoffice.gov.uk>
status = ok
units = mol mol-1

[sfo3max]
component = chemistry
dimension = longitude latitude time
expression = (MOLECULAR_MASS_OF_AIR / MOLECULAR_MASS_OF_O3)
    * m01s34i001[lblev=1, lbproc=8192]
mip_table_id = AERday AEday
reviewer = Alex Archibald <alex.archibald@atm.ch.cam.ac.uk>
status = ok
units = mol mol-1

[sftgif]
comment = The fraction of grid cell occupied by 'permanent' ice (i.e.,
    glaciers).
component = snow-permafrost
dimension = longitude latitude typeli
expression = m01s03i317
mip_table_id = fx LPfx
units = %

[sftlf]
component = land
dimension = longitude latitude typeland
expression = m01s00i505
mip_table_id = fx APfx mon day 6hr 3hr 1hr
reviewer = Rich Ellis <rjel@ceh.ac.uk>
status = ok
units = 1

[sftof]
component = ocean
dimension = longitude latitude typesea
expression = sftof
mip_table_id = Ofx OPfx
reviewer = Daley Calvert <daley.calvert@metoffice.gov.uk>
status = ok
units = %

[siage]
component = seaice
dimension = longitude latitude time
expression = iage * SECONDS_IN_DAY * DAYS_IN_YEAR
mip_table_id = SImon
reviewer = Alex West <alex.west@metoffice.gov.uk>
status = ok
units = s

[sialb]
component = seaice
dimension = longitude latitude time
expression = m01s01i505[lbproc=128] / m01s00i031[lbproc=128]
mip_table_id = SImon
units = 1

[sicompstren]
component = seaice
dimension = longitude latitude time
expression = sicompstren
mip_table_id = SImon
reviewer = Alex West <alex.west@metoffice.gov.uk>
status = ok
units = N m-1

[siconc]
component = seaice
dimension = longitude latitude typesi time
expression = aice
mip_table_id = SImon
reviewer = Alex West <alex.west@metoffice.gov.uk>
status = ok
units = 1

[siconca]
component = seaice
dimension = longitude latitude typesi time
expression = m01s00i031[lbproc=128]
mip_table_id = SIday SImon mon day
reviewer = Alex West <alex.west@metoffice.gov.uk>
status = ok
units = 1

[sidconcdyn]
component = seaice
dimension = longitude latitude time
expression = sidconcdyn
mip_table_id = SImon
reviewer = Alex West <alex.west@metoffice.gov.uk>
status = ok
units = s-1

[sidconcth]
component = seaice
dimension = longitude latitude time
expression = sidconcth
mip_table_id = SImon
reviewer = Alex West <alex.west@metoffice.gov.uk>
status = ok
units = s-1

[sidmassdyn]
component = seaice
dimension = longitude latitude time
expression = dvidtd * ICE_DENSITY / (100. * SECONDS_IN_DAY)
mip_table_id = SImon
reviewer = Alex West <alex.west@metoffice.gov.uk>
status = ok
units = kg m-2 s-1

[sidmassevapsubl]
component = seaice
dimension = longitude latitude time
expression = -1 * evap_ai * FRESHWATER_DENSITY / (100. * SECONDS_IN_DAY)
mip_table_id = SImon
positive = up
reviewer = Alex West <alex.west@metoffice.gov.uk>
status = ok
units = kg m-2 s-1

[sidmassgrowthbot]
component = seaice
dimension = longitude latitude time
expression = congel * ICE_DENSITY / (100. * SECONDS_IN_DAY)
mip_table_id = SImon
reviewer = Alex West <alex.west@metoffice.gov.uk>
status = ok
units = kg m-2 s-1

[sidmassgrowthwat]
component = seaice
dimension = longitude latitude time
expression = frazil * ICE_DENSITY / (100. * SECONDS_IN_DAY)
mip_table_id = SImon
reviewer = Alex West <alex.west@metoffice.gov.uk>
status = ok
units = kg m-2 s-1

[sidmasslat]
component = seaice
dimension = longitude latitude time
expression = -1 * meltl * ICE_DENSITY / (100. * SECONDS_IN_DAY)
mip_table_id = SImon
reviewer = Alex West <alex.west@metoffice.gov.uk>
status = ok
units = kg m-2 s-1

[sidmassmeltbot]
component = seaice
dimension = longitude latitude time
expression = -1 * meltb * ICE_DENSITY / (100. * SECONDS_IN_DAY)
mip_table_id = SImon
reviewer = Alex West <alex.west@metoffice.gov.uk>
status = ok
units = kg m-2 s-1

[sidmassmelttop]
component = seaice
dimension = longitude latitude time
expression = -1 * meltt * ICE_DENSITY / (100. * SECONDS_IN_DAY)
mip_table_id = SImon
reviewer = Alex West <alex.west@metoffice.gov.uk>
status = ok
units = kg m-2 s-1

[sidmasssi]
component = seaice
dimension = longitude latitude time
expression = snoice * ICE_DENSITY / (100. * SECONDS_IN_DAY)
mip_table_id = SImon
reviewer = Alex West <alex.west@metoffice.gov.uk>
status = ok
units = kg m-2 s-1

[sidmassth]
component = seaice
dimension = longitude latitude time
expression = dvidtt * ICE_DENSITY / (100. * SECONDS_IN_DAY)
mip_table_id = SImon
reviewer = Alex West <alex.west@metoffice.gov.uk>
status = ok
units = kg m-2 s-1

[sidmasstranx]
component = seaice
dimension = longitude latitude time
expression = sidmasstranx
mip_table_id = SImon
reviewer = Alex West <alex.west@metoffice.gov.uk>
status = ok
units = kg s-1

[sidmasstrany]
component = seaice
dimension = longitude latitude time
expression = sidmasstrany
mip_table_id = SImon
reviewer = Alex West <alex.west@metoffice.gov.uk>
status = ok
units = kg s-1

[sidragtop]
component = seaice
dimension = longitude latitude time
expression = m01s03i538[lbproc=128] / m01s00i031[lbproc=128]
mip_table_id = SImon
reviewer = Alex West <alex.west@metoffice.gov.uk>
status = ok
units = 1

[sifb]
component = seaice
dimension = longitude latitude time
expression = sifb
mip_table_id = SImon
reviewer = Alex West <alex.west@metoffice.gov.uk>
status = ok
units = m

[siflcondbot]
component = seaice
dimension = longitude latitude time
expression = siflcondbot
mip_table_id = SImon
positive = down
reviewer = Alex West <alex.west@metoffice.gov.uk>
status = ok
units = W m-2

[siflcondtop]
component = seaice
dimension = longitude latitude time
expression = siflcondtop
mip_table_id = SImon
positive = down
reviewer = Alex West <alex.west@metoffice.gov.uk>
status = ok
units = W m-2

[siflfwbot]
component = seaice
dimension = longitude latitude time
expression = ((meltt + meltb + meltl - congel - frazil) * ICE_DENSITY + melts
    * SNOW_DENSITY) / (100. * SECONDS_IN_DAY)
mip_table_id = SImon
reviewer = Alex West <alex.west@metoffice.gov.uk>
units = kg m-2 s-1

[siflfwdrain]
component = seaice
dimension = longitude latitude time
expression = (meltt * ICE_DENSITY + melts * SNOW_DENSITY)
    / (100. * SECONDS_IN_DAY)
mip_table_id = SImon
reviewer = Alex West <alex.west@metoffice.gov.uk>
units = kg m-2 s-1

[sifllatstop]
component = seaice
dimension = longitude latitude time
expression = -1. * flat_ai / aice
mip_table_id = SImon
positive = down
units = W m-2

[sifllwdtop]
component = seaice
dimension = longitude latitude time
expression = m01s02i501[lbproc=128] / m01s00i031[lbproc=128]
mip_table_id = SImon
positive = down
reviewer = Alex West <alex.west@metoffice.gov.uk>
status = ok
units = W m-2

[sifllwutop]
component = seaice
dimension = longitude latitude time
expression = m01s03i531[lbproc=128] / m01s00i031[lbproc=128]
mip_table_id = SImon
positive = up
reviewer = Alex West <alex.west@metoffice.gov.uk>
status = ok
units = W m-2

[siflsaltbot]
component = seaice
dimension = longitude latitude time
expression = ((meltt + meltb + meltl - congel - frazil) * ICE_DENSITY + melts
    * SNOW_DENSITY) / (100. * SECONDS_IN_DAY * aice) * REF_SALINITY / 1000.
mip_table_id = SImon
units = kg m-2 s-1

[siflsenstop]
component = seaice
dimension = longitude latitude time
expression = -1. * m01s03i533[lbproc=128] / m01s00i031[lbproc=128]
mip_table_id = SImon
positive = down
units = W m-2

[siflsensupbot]
component = seaice
dimension = longitude latitude time
expression = siflsensupbot
mip_table_id = SImon
positive = up
units = W m-2

[siflswdtop]
component = seaice
dimension = longitude latitude time
expression = m01s01i501[lbproc=128] / m01s00i031[lbproc=128]
mip_table_id = SImon
positive = down
units = W m-2

[siflswutop]
component = seaice
dimension = longitude latitude time
expression = m01s01i503[lbproc=128] / m01s00i031[lbproc=128]
mip_table_id = SImon
positive = up
units = W m-2

[siforcecoriolx]
component = seaice
dimension = longitude latitude time
expression = siforcecoriolx
mip_table_id = SImon
reviewer = Alex West <alex.west@metoffice.gov.uk>
status = ok
units = N m-2

[siforcecorioly]
component = seaice
dimension = longitude latitude time
expression = siforcecorioly
mip_table_id = SImon
reviewer = Alex West <alex.west@metoffice.gov.uk>
status = ok
units = N m-2

[siforceintstrx]
component = seaice
dimension = longitude latitude time
expression = siforceintstrx
mip_table_id = SImon
reviewer = Alex West <alex.west@metoffice.gov.uk>
status = ok
units = N m-2

[siforceintstry]
component = seaice
dimension = longitude latitude time
expression = siforceintstry
mip_table_id = SImon
reviewer = Alex West <alex.west@metoffice.gov.uk>
status = ok
units = N m-2

[siforcetiltx]
component = seaice
dimension = longitude latitude time
expression = siforcetiltx
mip_table_id = SImon
reviewer = Alex West <alex.west@metoffice.gov.uk>
status = ok
units = N m-2

[siforcetilty]
component = seaice
dimension = longitude latitude time
expression = siforcetilty
mip_table_id = SImon
reviewer = Alex West <alex.west@metoffice.gov.uk>
status = ok
units = N m-2

[sihc]
component = seaice
dimension = longitude latitude time
expression = sihc
mip_table_id = SImon
reviewer = Alex West <alex.west@metoffice.gov.uk>
status = ok
units = J m-2

[siitdconc]
component = seaice
dimension = longitude latitude iceband time
expression = aicen
mip_table_id = SImon
reviewer = Alex West <alex.west@metoffice.gov.uk>
status = ok
units = 1

[siitdsnconc]
component = seaice
dimension = longitude latitude iceband time
expression = snowfracn
mip_table_id = SImon
reviewer = Alex West <alex.west@metoffice.gov.uk>
status = ok
units = 1

[siitdsnthick]
component = seaice
dimension = longitude latitude iceband time
expression = vsnon / aicen
mip_table_id = SImon
reviewer = Alex West <alex.west@metoffice.gov.uk>
status = ok
units = m

[siitdthick]
component = seaice
dimension = longitude latitude iceband time
expression = vicen / aicen
mip_table_id = SImon
reviewer = Alex West <alex.west@metoffice.gov.uk>
status = ok
units = m

[simass]
component = seaice
dimension = longitude latitude time
expression = hi * ICE_DENSITY
mip_table_id = SImon
reviewer = Alex West <alex.west@metoffice.gov.uk>
status = ok
units = kg m-2

[simpconc]
comment = This is requested as an 'area fraction of the sea ice surface'. Hence
    it is intensive, and should be multiplied at each timestep by ice area then
    divided by mean ice area.
component = seaice
dimension = longitude latitude typemp time
expression = apond_ai / aice
mip_table_id = SImon
reviewer = Alex West <alex.west@metoffice.gov.uk>
status = ok
units = 1

[simpmass]
comment = As an intensive variable, this needs to be multiplied by ice area
    each timestep (hence hpond_ai), then divided by mean ice area.
component = seaice
dimension = longitude latitude time
expression = hpond_ai / aice
mip_table_id = SImon
reviewer = Alex West <alex.west@metoffice.gov.uk>
status = ok
units = m

[simprefrozen]
comment = This is a confusing variable. It is 'doubly intensive', as it depends
    on melt pond area. For consistency, I am going to report the requested
    variable, multiplied at each timestep by meltpond area and ice area (hence
    ipond_ai), and then divide at the end by meltpond area and ice area.
component = seaice
dimension = longitude latitude time
expression = ipond_ai / apond_ai
mip_table_id = SImon
reviewer = Alex West <alex.west@metoffice.gov.uk>
status = ok
units = m

[sipr]
component = seaice
dimension = longitude latitude time
expression = rain_ai * FRESHWATER_DENSITY / (100. * SECONDS_IN_DAY)
mip_table_id = SImon
reviewer = Alex West <alex.west@metoffice.gov.uk>
units = kg m-2 s-1

[sirdgconc]
component = seaice
dimension = longitude latitude typesirdg time
expression = ardg
mip_table_id = SImon
reviewer = Alex West <alex.west@metoffice.gov.uk>
status = ok
units = 1

[sirdgthick]
component = seaice
dimension = longitude latitude time
expression = vrdg / ardg
mip_table_id = SImon
units = m

[sisaltmass]
component = seaice
dimension = longitude latitude time
expression = sisaltmass
mip_table_id = SImon
notes = The interpretation of this variable in CICE is not obvious as CICE has
    two simultaneous salinity profiles (when prognostic salinity is not being
    used).
reviewer = Alex West <alex.west@metoffice.gov.uk>
status = ok
units = kg m-2

[sisnconc]
component = seaice
dimension = longitude latitude time
expression = snowfrac / aice
mip_table_id = SImon
reviewer = Alex West <alex.west@metoffice.gov.uk>
status = ok
units = 1

[sisnhc]
component = seaice
dimension = longitude latitude time
expression = sisnhc
mip_table_id = SImon
reviewer = Alex West <alex.west@metoffice.gov.uk>
status = ok
units = J m-2

[sisnmass]
component = seaice
dimension = longitude latitude time
expression = hs * SNOW_DENSITY
mip_table_id = SImon
reviewer = Alex West <alex.west@metoffice.gov.uk>
status = ok
units = kg m-2

[sisnthick]
component = seaice
dimension = longitude latitude time
expression = sisnthick
mip_table_id = SImon
reviewer = Alex West <alex.west@metoffice.gov.uk>
status = ok
units = m

[sispeed]
component = seaice
dimension = longitude latitude time
expression = sispeed
mip_table_id = SImon
reviewer = Alex West <alex.west@metoffice.gov.uk>
status = ok
units = m s-1

[sistrxdtop]
component = seaice
dimension = longitude latitude time
expression = sistrxdtop
mip_table_id = SImon
positive = down
units = N m-2

[sistrxubot]
component = seaice
dimension = longitude latitude time
expression = sistrxubot
mip_table_id = SImon
positive = up
units = N m-2

[sistrydtop]
component = seaice
dimension = longitude latitude time
expression = sistrydtop
mip_table_id = SImon
positive = down
units = N m-2

[sistryubot]
component = seaice
dimension = longitude latitude time
expression = sistryubot
mip_table_id = SImon
positive = up
units = N m-2

[sitempbot]
component = seaice
dimension = longitude latitude time
expression = sitempbot
mip_table_id = SImon
reviewer = Alex West <alex.west@metoffice.gov.uk>
status = ok
units = K

[sitemptop]
component = seaice
dimension = longitude latitude time
expression = m01s03i535[lbproc=128] / m01s00i031[lbproc=128]
mip_table_id = SIday SImon
reviewer = Alex West <alex.west@metoffice.gov.uk>
status = ok
units = K

[sithick]
component = seaice
dimension = longitude latitude time
expression = sithick
mip_table_id = SImon
reviewer = Alex West <alex.west@metoffice.gov.uk>
status = ok
units = m

[sitimefrac]
component = seaice
dimension = longitude latitude time
expression = ice_present
mip_table_id = SImon
reviewer = Alex West <alex.west@metoffice.gov.uk>
status = ok
units = 1

[siu]
component = seaice
dimension = longitude latitude time
expression = siu
mip_table_id = SImon
reviewer = Alex West <alex.west@metoffice.gov.uk>
status = ok
units = m s-1

[siv]
component = seaice
dimension = longitude latitude time
expression = siv
mip_table_id = SImon
reviewer = Alex West <alex.west@metoffice.gov.uk>
status = ok
units = m s-1

[sivol]
component = seaice
dimension = longitude latitude time
expression = hi
mip_table_id = SImon
reviewer = Alex West <alex.west@metoffice.gov.uk>
status = ok
units = m

[sltbasin]
comment = ${COMMON:basin_comment} ${COMMON:along_j_not_northward}
component = ocean
dimension = latitude basin time
expression = 1.026 * combine_cubes_to_basin_coord(sltbasin_global,
    sltbasin_atlantic, sltbasin_indopacific, mask_global=global_ocean_1D_V,
    mask_atl=atlantic_arctic_ocean_1D_V, mask_indpac=indian_pacific_ocean_1D_V)
mip_table_id = EmonZ OPmonZ
reviewer = Daley Calvert <daley.calvert@metoffice.gov.uk>
status = ok
units = Tg s-1

[sltovgyre]
comment = ${COMMON:basin_comment} ${COMMON:along_j_not_northward}
component = ocean
dimension = latitude basin time
expression = 1.026 * combine_cubes_to_basin_coord(sltovgyre_global,
    sltovgyre_atlantic, sltovgyre_indopacific, mask_global=global_ocean_1D_V,
    mask_atl=atlantic_arctic_ocean_1D_V, mask_indpac=indian_pacific_ocean_1D_V)
mip_table_id = Omon OPmonZ
reviewer = Daley Calvert <daley.calvert@metoffice.gov.uk>
status = ok
units = Tg s-1

[sltovovrt]
comment = ${COMMON:basin_comment} ${COMMON:along_j_not_northward}
component = ocean
dimension = latitude basin time
expression = 1.026 * combine_cubes_to_basin_coord(sltovovrt_global,
    sltovovrt_atlantic, sltovovrt_indopacific, mask_global=global_ocean_1D_V,
    mask_atl=atlantic_arctic_ocean_1D_V, mask_indpac=indian_pacific_ocean_1D_V)
mip_table_id = Omon OPmonZ
reviewer = Daley Calvert <daley.calvert@metoffice.gov.uk>
status = ok
units = Tg s-1

[snc]
comment = A threshold is applied to determine whether a tile is covered
    in snow or not - if a tile has more than 0.1 kg/m2 of snow it is
    considered as covered with snow, if less then there is no snow. This
    means other snow diagnostics may indicate snow but this diagnostic is
    zero. We have not applied a threshold to the other snow diagnostics
    (unless explicitly noted) to preserve mass conservation.
component = snow-permafrost
dimension = longitude latitude time
expression = snc_calc(m01s08i236[lbproc=128],
    m01s03i317[lbproc=128],
    m01s03i395[lbproc=128])
mip_table_id = day LImon LIday
reviewer = Eleanor Burke <eleanor.burke@metoffice.gov.uk>
status = ok
units = %

[snd]
comment = This includes snow on the canopy of the needleleaf trees.
component = snow-permafrost
dimension = longitude latitude time
expression = land_class_mean(m01s08i376[lbproc=128],
    m01s03i317[lbproc=128],
    land_class='all')
mip_table_id = Eday LImon LIday
reviewer = Eleanor Burke <eleanor.burke@metoffice.gov.uk>
status = ok
units = m

[sndmassdyn]
component = seaice
dimension = longitude latitude time
expression = dvsdtd * SNOW_DENSITY / (100. * SECONDS_IN_DAY)
mip_table_id = SImon
reviewer = Alex West <alex.west@metoffice.gov.uk>
status = ok
units = kg m-2 s-1

[sndmassmelt]
component = seaice
dimension = longitude latitude time
expression = -1 * melts * SNOW_DENSITY / (100. * SECONDS_IN_DAY)
mip_table_id = SImon
reviewer = Alex West <alex.west@metoffice.gov.uk>
status = ok
units = kg m-2 s-1

[sndmasssi]
component = seaice
dimension = longitude latitude time
expression = -1 * snoice * ICE_DENSITY / (100. * SECONDS_IN_DAY)
mip_table_id = SImon
reviewer = Alex West <alex.west@metoffice.gov.uk>
status = ok
units = kg m-2 s-1

[sndmasssnf]
component = seaice
dimension = longitude latitude time
expression = snow_ai * FRESHWATER_DENSITY / (100. * SECONDS_IN_DAY)
mip_table_id = SImon
reviewer = Alex West <alex.west@metoffice.gov.uk>
status = ok
units = kg m-2 s-1

[snm]
component = snow-permafrost
dimension = longitude latitude time
expression = land_class_mean(m01s08i237[lbproc=128], m01s03i317[lbproc=128],
    land_class='all')
mip_table_id = Eday LImon LIday
reviewer = Eleanor Burke <eleanor.burke@metoffice.gov.uk>
status = ok
units = kg m-2 s-1

[snw]
comment = This includes snow on the canopy of the needleleaf trees.
component = snow-permafrost
dimension = longitude latitude time
expression = land_class_mean(m01s08i236[lbproc=128], m01s03i317[lbproc=128],
    land_class='all')
mip_table_id = day LImon LIday
reviewer = Eleanor Burke <eleanor.burke@metoffice.gov.uk>
status = ok
units = kg m-2

[so]
comment = ${COMMON:ocean_zstar_comment}
component = ocean
dimension = longitude latitude olevel time
expression = so
mip_table_id = Omon OPmonLev
reviewer = Daley Calvert <daley.calvert@metoffice.gov.uk>
status = ok
units = 1e-3

[so2]
component = aerosol
dimension = longitude latitude alevel time
expression = m01s34i072[lbproc=128] * (MOLECULAR_MASS_OF_AIR
    / MOLECULAR_MASS_OF_SO2)
mip_table_id = AERmon AEmonLev
reviewer = Ben Johnson <ben.johnson@metoffice.gov.uk>
status = ok
units = mol mol-1

[sob]
component = ocean
dimension = longitude latitude time
expression = sob
mip_table_id = Omon OPmon
reviewer = Daley Calvert <daley.calvert@metoffice.gov.uk>
status = ok
units = 1e-3

[soga]
component = ocean
dimension = time
expression = soga
mip_table_id = Omon OPmon
reviewer = Daley Calvert <daley.calvert@metoffice.gov.uk>
status = ok
units = 1e-3

[solbnd]
component = radiation
dimension = longitude latitude spectband time1
expression = m01s01i510[lblev=86, lbproc=0]
mip_table_id = E3hrPt AP3hrPt
units = W m-2

[somint]
comment = Full column sum of density * cell thickness * salinity. If the model
    is Boussinesq, then use Boussinesq reference density for the density
    factor.
component = ocean
dimension = longitude latitude time
expression = somint
mip_table_id = Emon OPmon
reviewer = Tim Graham <tim.graham@metoffice.gov.uk>
status = ok
units = 1e-3 kg m-2

[sos]
component = ocean
dimension = longitude latitude time
expression = sos
mip_table_id = Oday Omon OPmon OPday
reviewer = Daley Calvert <daley.calvert@metoffice.gov.uk>
status = ok
units = 1e-3

[sosga]
component = ocean
dimension = time
expression = area_mean(sos, areacello)
mip_table_id = Oday Omon OPmon
reviewer = Daley Calvert <daley.calvert@metoffice.gov.uk>
status = ok
units = 1e-3

[sossq]
component = ocean
dimension = longitude latitude time
expression = sossq
mip_table_id = Oday Omon OPmon OPday
reviewer = Daley Calvert <daley.calvert@metoffice.gov.uk>
status = ok
units = 1e-6

[sweLut]
component = snow-permafrost
dimension = longitude latitude landUse time
expression = land_use_tile_mean(
    m01s08i236[lbproc=128] / FRESHWATER_DENSITY, m01s03i317[lbproc=128])
mip_table_id = Emon LPmon
reviewer = Eddy Robertson <eddy.robertson@metoffice.gov.uk>
status = ok
units = m

[t2]
component = atmos-physics
dimension = longitude latitude alevel time
expression = m01s30i044[lbproc=128] / m01s30i115[lbproc=128]
mip_table_id = Emon APmonLev
reviewer = Rob Chadwick <robin.chadwick@metoffice.gov.uk>
status = ok
units = 1e5 K2

[t20d]
component = ocean
dimension = longitude latitude time
expression = t20d
mip_table_id = Eday Emon OPday OPmon
notes = PMIP variables: Variable will be output with a time dimension and with
    cell_methods for time.
reviewer = Tim Graham <tim.graham@metoffice.gov.uk>
status = ok
units = m

[ta]
component = atmos-physics
dimension = longitude latitude plev19 time
expression = m01s30i294[blev=PLEV19, lbproc=128]
    / m01s30i304[blev=PLEV19, lbproc=128]
mip_table_id = Amon Eday APday APmon
reviewer = Rob Chadwick <robin.chadwick@metoffice.gov.uk>
status = ok
units = K

[ta7h]
component = atmos-physics
dimension = longitude latitude plev7h time1
expression = m01s30i294[blev=PLEV7H, lbproc=0]
    / m01s30i304[blev=PLEV7H, lbproc=0]
mip_table_id = 6hrPlevPt E3hrPt AP6hrPt AP3hrPt
reviewer = Matthew Mizielinski <matthew.mizielinski@metoffice.gov.uk>
status = ok
units = K

[ta10]
component = atmos-physics
dimension = longitude latitude time p10
expression = m01s30i294[blev=P10, lbproc=128] / m01s30i304[blev=P10, lbproc=128]
mip_table_id = GCAmon
units = K

[ta20]
component = atmos-physics
dimension = longitude latitude time p20
expression = m01s30i294[blev=P20, lbproc=128] / m01s30i304[blev=P20, lbproc=128]
mip_table_id = GCAmon
units = K

[ta27]
component = atmos-physics
dimension = longitude latitude plev27 time
expression = m01s30i294[blev=PLEV27, lbproc=128]
    / m01s30i304[blev=PLEV27, lbproc=128]
mip_table_id = Emon APmon
reviewer = Rob Chadwick <robin.chadwick@metoffice.gov.uk>
status = ok
units = K

[ta30]
component = atmos-physics
dimension = longitude latitude time p30
expression = m01s30i294[blev=P30, lbproc=128] / m01s30i304[blev=P30, lbproc=128]
mip_table_id = GCAmon
units = K

[ta50]
component = atmos-physics
dimension = longitude latitude time p50
expression = m01s30i294[blev=P50, lbproc=128] / m01s30i304[blev=P50, lbproc=128]
mip_table_id = GCAmon
units = K

[ta70]
component = atmos-physics
dimension = longitude latitude time p70
expression = m01s30i294[blev=P70, lbproc=128] / m01s30i304[blev=P70, lbproc=128]
mip_table_id = GCAmon
units = K

[ta100]
component = atmos-physics
dimension = longitude latitude time p100
expression = m01s30i294[blev=P100, lbproc=128] / m01s30i304[blev=P100, lbproc=128]
mip_table_id = GCAmon
units = K

[ta150]
component = atmos-physics
dimension = longitude latitude time p150
expression = m01s30i294[blev=P150, lbproc=128] / m01s30i304[blev=P150, lbproc=128]
mip_table_id = GCAmon
units = K

[ta200]
component = atmos-physics
dimension = longitude latitude time p200
expression = m01s30i294[blev=P200, lbproc=128] / m01s30i304[blev=P200, lbproc=128]
mip_table_id = GCAmon GCday
units = K

[ta250]
component = atmos-physics
dimension = longitude latitude time p250
expression = m01s30i294[blev=P250, lbproc=128] / m01s30i304[blev=P250, lbproc=128]
<<<<<<< HEAD
mip_table_id = GCAmon GCday mon day 6hr
=======
mip_table_id = GCAmon mon day 6hr
>>>>>>> 73882455
units = K

[ta300]
component = atmos-physics
dimension = longitude latitude time p300
expression = m01s30i294[blev=P300, lbproc=128] / m01s30i304[blev=P300, lbproc=128]
<<<<<<< HEAD
mip_table_id = GCAmon GCday mon day 6hr
=======
mip_table_id = GCAmon mon day 6hr
>>>>>>> 73882455
units = K

[ta400]
component = atmos-physics
dimension = longitude latitude time p400
expression = m01s30i294[blev=P400, lbproc=128] / m01s30i304[blev=P400, lbproc=128]
<<<<<<< HEAD
mip_table_id = GCAmon GCday mon day 6hr
=======
mip_table_id = GCAmon mon day 6hr
>>>>>>> 73882455
units = K

[ta500]
component = atmos-physics
dimension = longitude latitude p500 time
expression = m01s30i294[blev=P500, lbproc=128]
    / m01s30i304[blev=P500, lbproc=128]
mip_table_id = Eday GCAmon GCday APday
reviewer = Rob Chadwick <robin.chadwick@metoffice.gov.uk>
status = ok
units = K

[ta600]
component = atmos-physics
dimension = longitude latitude time p600
expression = m01s30i294[blev=P600, lbproc=128] / m01s30i304[blev=P600, lbproc=128]
<<<<<<< HEAD
mip_table_id = GCAmon GCday mon day 6hr
=======
mip_table_id = GCAmon mon day 6hr
>>>>>>> 73882455
units = K

[ta700]
component = cftables
dimension = longitude latitude p700 time
expression = m01s30i294[blev=P700, lbproc=128]
    / m01s30i304[blev=P700, lbproc=128]
<<<<<<< HEAD
mip_table_id = CFday GCAmon GCday APday mon day 6hr
=======
mip_table_id = CFday GCAmon APday mon day 6hr
>>>>>>> 73882455
reviewer = Matthew Mizielinski <matthew.mizielinski@metoffice.gov.uk>
status = ok
units = K

[ta850]
component = atmos-physics
dimension = longitude latitude p850 time
expression = m01s30i294[blev=P850, lbproc=128]
    / m01s30i304[blev=P850, lbproc=128]
mip_table_id = Eday GCAmon GCday APday
reviewer = Rob Chadwick <robin.chadwick@metoffice.gov.uk>
status = ok
units = K

[ta925]
component = atmos-physics
dimension = longitude latitude time p925
expression = m01s30i294[blev=P925, lbproc=128] / m01s30i304[blev=P925, lbproc=128]
<<<<<<< HEAD
mip_table_id = GCAmon GCday mon day 6hr
=======
mip_table_id = GCAmon mon day 6hr
>>>>>>> 73882455
units = K

[ta1000]
component = atmos-physics
dimension = longitude latitude time p1000
expression = m01s30i294[blev=P1000, lbproc=128] / m01s30i304[blev=P1000, lbproc=128]
<<<<<<< HEAD
mip_table_id = GCAmon GCday day 6hr
=======
mip_table_id = GCAmon day 6hr
>>>>>>> 73882455
units = K

[tas]
component = boundary-layer
dimension = longitude latitude height2m time
expression = m01s03i236[lbproc=128]
mip_table_id = 6hrPlev Amon day CresAERday Cres1HrMn AP6hr APday APmon mon 1hr
reviewer = Martin Andrews <martin.andrews@metoffice.gov.uk>
status = ok
units = K

[tasmax]
component = atmos-physics
dimension = longitude latitude height2m time
expression = mon_mean_from_day(m01s03i236[lbproc=8192])
mip_table_id = Amon CresAERday APmon mon
reviewer = Rob Chadwick <robin.chadwick@metoffice.gov.uk>
status = ok
units = K

[tasmin]
component = atmos-physics
dimension = longitude latitude height2m time
expression = mon_mean_from_day(m01s03i236[lbproc=4096])
mip_table_id = Amon APmon mon
reviewer = Rob Chadwick <robin.chadwick@metoffice.gov.uk>
status = ok
units = K

[tatp]
component = atmos-physics
dimension = longitude latitude time
expression = m01s30i452[lbproc=128]
mip_table_id = AERmon AEmon
units = K

[tauu]
comment = This variable includes a contribution from the turbulent form
    drag of small-scale hills that cannot be diagnosed separately within
    the MetUM model.
component = boundary-layer
dimension = longitude latitude time
expression = m01s03i460[lbproc=128]
mip_table_id = Amon Eday APday APmon
positive = down
reviewer = Dan Copsey <dan.copsey@metoffice.gov.uk>
status = ok
units = Pa

[tauuo]
component = ocean
dimension = longitude latitude time
expression = mask_copy(tauuo, mask_2D_U)
mip_table_id = Omon OPmon
positive = down
reviewer = Daley Calvert <daley.calvert@metoffice.gov.uk>
status = ok
units = N m-2

[tauupbl]
component = boundary-layer
dimension = longitude latitude time
expression = m01s03i460[lbproc=128]
mip_table_id = Eday APday
reviewer = Alejandro Bodas-Salcedo <alejandro.bodas@metoffice.gov.uk>
status = ok
units = Pa

[tauv]
comment = This variable includes a contribution from the turbulent form
    drag of small-scale hills that cannot be diagnosed separately within
    the MetUM model.
component = boundary-layer
dimension = longitude latitude time
expression = m01s03i461[lbproc=128]
mip_table_id = Amon Eday APday APmon
positive = down
reviewer = Dan Copsey <dan.copsey@metoffice.gov.uk>
status = ok
units = Pa

[tauvo]
component = ocean
dimension = longitude latitude time
expression = mask_copy(tauvo, mask_2D_V)
mip_table_id = Omon OPmon
positive = down
reviewer = Daley Calvert <daley.calvert@metoffice.gov.uk>
status = ok
units = N m-2

[tauvpbl]
component = boundary-layer
dimension = longitude latitude time
expression = m01s03i461[lbproc=128]
mip_table_id = Eday APday
reviewer = Alejandro Bodas-Salcedo <alejandro.bodas@metoffice.gov.uk>
status = ok
units = Pa

[tdps]
component = boundary-layer
dimension = longitude latitude time
expression = m01s03i250[lbproc=128]
mip_table_id = Eday Emon APday APmon
units = K

[tgs]
component = land
dimension = longitude latitude time
expression = m01s03i316[lbplev=8, lbproc=128]
mip_table_id = Eday LPday
reviewer = Ron Kahana <ron.kahana@metoffice.gov.uk>
status = ok
units = K

[thetao]
comment = ${COMMON:ocean_zstar_comment}
component = ocean
dimension = longitude latitude olevel time
expression = thetao
mip_table_id = Omon OPmonLev
reviewer = Daley Calvert <daley.calvert@metoffice.gov.uk>
status = ok
units = degC

[thetaoga]
component = ocean
dimension = time
expression = thetaoga
mip_table_id = Omon OPmon
reviewer = Daley Calvert <daley.calvert@metoffice.gov.uk>
status = ok
units = degC

[thetaot]
component = ocean
dimension = longitude latitude time
expression = level_mean(thetao, thkcello)
mip_table_id = Emon OPmon
reviewer = Daley Calvert <daley.calvert@metoffice.gov.uk>
status = ok
units = degC

[thetaot300]
component = ocean
dimension = longitude latitude time
expression = level_mean(thetao[depth<300], thkcello[depth<300])
mip_table_id = Emon OPmon
reviewer = Daley Calvert <daley.calvert@metoffice.gov.uk>
status = ok
units = degC

[thetaot700]
component = ocean
dimension = longitude latitude time
expression = level_mean(thetao[depth<735], thkcello[depth<735])
mip_table_id = Emon OPmon
reviewer = Daley Calvert <daley.calvert@metoffice.gov.uk>
status = ok
units = degC

[thetaot2000]
component = ocean
dimension = longitude latitude time
expression = level_mean(thetao[depth<2025], thkcello[depth<2025])
mip_table_id = Emon OPmon
reviewer = Daley Calvert <daley.calvert@metoffice.gov.uk>
status = ok
units = degC

[thkcello]
comment = ${COMMON:ocean_zstar_comment}
component = ocean
dimension = longitude latitude olevel time
expression = thkcello
mip_table_id = Omon OPmonLev
reviewer = Daley Calvert <daley.calvert@metoffice.gov.uk>
status = ok
units = m

[tnhus]
component = cftables
dimension = longitude latitude alevel time
expression = m01s30i182[lbproc=128] / ATMOS_TIMESTEP
mip_table_id = CFmon APmonLev
reviewer = Yoko Tsushima <yoko.tsushima@metoffice.gov.uk>
status = ok
units = s-1

[tnhusa]
component = cftables
dimension = longitude latitude alevel time
expression = (m01s12i182[lbproc=128] + m01s12i382[lbproc=128]) / ATMOS_TIMESTEP
mip_table_id = CFmon APmonLev
notes = Obtained by advection plus solver
reviewer = Yoko Tsushima <yoko.tsushima@metoffice.gov.uk>
status = ok
units = s-1

[tnhusc]
component = cftables
dimension = longitude latitude alevel time
expression = m01s05i162[lbproc=128] / ATMOS_TIMESTEP
mip_table_id = CFmon APmonLev
reviewer = Yoko Tsushima <yoko.tsushima@metoffice.gov.uk>
status = ok
units = s-1

[tnhusmp]
component = cftables
dimension = longitude latitude alevel time
expression = (m01s01i182[lbproc=128] + m01s02i182[lbproc=128]
    + m01s03i182[lbproc=128] + m01s04i142[lbproc=128] + m01s04i182[lbproc=128]
    + m01s04i982[lbproc=128] + m01s05i182[lbproc=128] + m01s16i162[lbproc=128]
    + m01s16i182[lbproc=128] + m01s35i025[lbproc=128] ) / ATMOS_TIMESTEP
mip_table_id = CFmon APmonLev
notes = Methane Oxidation added.
reviewer = Yoko Tsushima <yoko.tsushima@metoffice.gov.uk>
status = ok
units = s-1

[tnhuspbl]
component = cftables
dimension = longitude latitude alevel time
expression = m01s03i190[lbproc=128] / ATMOS_TIMESTEP
mip_table_id = Emon APmonLev
reviewer = Yoko Tsushima <yoko.tsushima@metoffice.gov.uk>
status = ok
units = s-1

[tnhusscp]
component = cftables
dimension = longitude latitude alevel time
expression = (m01s01i182[lbproc=128] + m01s02i182[lbproc=128]
    + m01s03i182[lbproc=128] - m01s03i190[lbproc=128] + m01s04i142[lbproc=128]
    + m01s04i182[lbproc=128] + m01s05i182[lbproc=128] - m01s05i162[lbproc=128]
    + m01s16i162[lbproc=128] + m01s16i182[lbproc=128]) / ATMOS_TIMESTEP
mip_table_id = Emon APmonLev
reviewer = Yoko Tsushima <yoko.tsushima@metoffice.gov.uk>
status = ok
units = s-1

[tnhusscpbl]
comment = To be specified only in models which do not separate budget terms for
    stratiform cloud, precipitation and boundary layer schemes. Includes all
    boundary layer terms including and diffusive terms.
component = cftables
dimension = longitude latitude alevel time
expression = (m01s01i182[lbproc=128] + m01s02i182[lbproc=128]
    + m01s03i182[lbproc=128] + m01s04i142[lbproc=128] + m01s04i182[lbproc=128]
    + m01s05i182[lbproc=128] - m01s05i162[lbproc=128] + m01s16i162[lbproc=128]
    + m01s16i182[lbproc=128]) / ATMOS_TIMESTEP
mip_table_id = CFmon APmonLev
reviewer = Yoko Tsushima <yoko.tsushima@metoffice.gov.uk>
status = ok
units = s-1

[tnkebto]
component = ocean
dimension = longitude latitude time
expression = tnkebto
mip_table_id = Oyr OPyr
units = W m-2

[tnpeo]
component = ocean
dimension = longitude latitude time
expression = tnpeo
mip_table_id = Oyr OPyr
units = W m-2

[tnt]
component = cftables
dimension = longitude latitude alevel time
expression = m01s30i181[lbproc=128] / ATMOS_TIMESTEP
mip_table_id = CFmon APmonLev
reviewer = Yoko Tsushima <yoko.tsushima@metoffice.gov.uk>
status = ok
units = K s-1

[tnta]
component = cftables
dimension = longitude latitude alevel time
expression = (m01s10i181[lbproc=128] + m01s12i181[lbproc=128]
    + m01s12i381[lbproc=128]) / ATMOS_TIMESTEP
mip_table_id = CFmon APmonLev
notes = Obtained by Solver plus Advection plus Conservations Corrections
reviewer = Yoko Tsushima <yoko.tsushima@metoffice.gov.uk>
status = ok
units = K s-1

[tntc]
component = cftables
dimension = longitude latitude alevel time
expression = m01s05i161[lbproc=128] / ATMOS_TIMESTEP
mip_table_id = CFmon APmonLev
reviewer = Yoko Tsushima <yoko.tsushima@metoffice.gov.uk>
status = ok
units = K s-1

[tntmp]
component = cftables
dimension = longitude latitude alevel time
expression = (m01s14i181[lbproc=128] + m01s01i181[lbproc=128]
    + m01s02i181[lbproc=128] + m01s03i181[lbproc=128] + m01s04i141[lbproc=128]
    + m01s04i181[lbproc=128] + m01s05i181[lbproc=128] + m01s06i181[lbproc=128]
    + m01s16i161[lbproc=128] + m01s16i181[lbproc=128] + m01s35i029[lbproc=128])
    / ATMOS_TIMESTEP
mip_table_id = CFmon APmonLev
reviewer = Yoko Tsushima <yoko.tsushima@metoffice.gov.uk>
status = ok
units = K s-1

[tntpbl]
component = cftables
dimension = longitude latitude alevel time
expression = m01s03i189[lbproc=128] / ATMOS_TIMESTEP
mip_table_id = Emon APmonLev
reviewer = Yoko Tsushima <yoko.tsushima@metoffice.gov.uk>
status = ok
units = K s-1

[tntr]
component = cftables
dimension = longitude latitude alevel time
expression = (m01s01i161[lbproc=128] + m01s02i161[lbproc=128]) / ATMOS_TIMESTEP
mip_table_id = CFmon APmonLev
reviewer = Yoko Tsushima <yoko.tsushima@metoffice.gov.uk>
status = ok
units = K s-1

[tntrl]
comment = Longwave heating rates.
component = cftables
dimension = longitude latitude alevel time
expression = m01s02i161[lbproc=128] / ATMOS_TIMESTEP
mip_table_id = AERmon AEmonLev
reviewer = Yoko Tsushima <yoko.tsushima@metoffice.gov.uk>
status = ok
units = K s-1

[tntrlcs]
component = cftables
dimension = longitude latitude alevel time
expression = m01s02i233[lbproc=128]
mip_table_id = Emon APmonLev
reviewer = Yoko Tsushima <yoko.tsushima@metoffice.gov.uk>
status = ok
units = K s-1

[tntrs]
comment = Shortwave heating rates.
component = cftables
dimension = longitude latitude alevel time
expression = m01s01i161[lbproc=128] / ATMOS_TIMESTEP
mip_table_id = AERmon AEmonLev
reviewer = Yoko Tsushima <yoko.tsushima@metoffice.gov.uk>
status = ok
units = K s-1

[tntrscs]
component = cftables
dimension = longitude latitude alevel time
expression = m01s01i233[lbproc=128]
mip_table_id = Emon APmonLev
reviewer = Yoko Tsushima <yoko.tsushima@metoffice.gov.uk>
status = ok
units = K s-1

[tntscp]
component = cftables
dimension = longitude latitude alevel time
expression = (m01s03i181[lbproc=128] - m01s03i189[lbproc=128]
    + m01s04i141[lbproc=128] + m01s04i181[lbproc=128] + m01s16i161[lbproc=128]
    + m01s16i181[lbproc=128] + m01s01i181[lbproc=128] - m01s01i161[lbproc=128]
    + m01s02i181[lbproc=128] - m01s02i161[lbproc=128] + m01s05i181[lbproc=128]
    - m01s05i161[lbproc=128]) / ATMOS_TIMESTEP
mip_table_id = Emon APmonLev
reviewer = Yoko Tsushima <yoko.tsushima@metoffice.gov.uk>
status = ok
units = K s-1

[tntscpbl]
comment = To be specified only in models which do not separate budget terms for
    stratiform cloud, precipitation and boundary layer schemes. Includes all
    boundary layer terms including and diffusive terms.
component = cftables
dimension = longitude latitude alevel time
expression = (m01s03i181[lbproc=128] + m01s04i141[lbproc=128]
    + m01s04i181[lbproc=128] + m01s16i161[lbproc=128] + m01s16i181[lbproc=128]
    + m01s01i181[lbproc=128] - m01s01i161[lbproc=128] + m01s02i181[lbproc=128]
    - m01s02i161[lbproc=128] + m01s05i181[lbproc=128] - m01s05i161[lbproc=128])
    / ATMOS_TIMESTEP
mip_table_id = CFmon APmonLev
reviewer = Yoko Tsushima <yoko.tsushima@metoffice.gov.uk>
status = ok
units = K s-1

[tob]
component = ocean
dimension = longitude latitude time
expression = tob
mip_table_id = Omon OPmon
reviewer = Daley Calvert <daley.calvert@metoffice.gov.uk>
status = ok
units = degC

[tos]
component = ocean
dimension = longitude latitude time
expression = tos
mip_table_id = Oday Omon OPmon OPday
reviewer = Daley Calvert <daley.calvert@metoffice.gov.uk>
status = ok
units = degC

[tosga]
component = ocean
dimension = time
expression = area_mean(tos, areacello)
mip_table_id = Oday Omon OPmon
reviewer = Daley Calvert <daley.calvert@metoffice.gov.uk>
status = ok
units = degC

[tossq]
component = ocean
dimension = longitude latitude time
expression = tossq
mip_table_id = Oday Omon OPday OPmon
reviewer = Daley Calvert <daley.calvert@metoffice.gov.uk>
status = ok
units = degC2

[toz]
component = chemistry
dimension = longitude latitude time
expression = m01s50i219[lblev=1, lbproc=128]
mip_table_id = AERmon AEmon
reviewer = Guang Zeng <guang.zeng@niwa.co.nz>
status = ok
units = 1e-5 m

[tran]
component = land
dimension = longitude latitude time
expression = m01s03i539[lbproc=128]
mip_table_id = Eday Lmon LPday LPmon
positive = up
reviewer = Ron Kahana <ron.kahana@metoffice.gov.uk>
status = ok
units = kg m-2 s-1

[tropoz]
component = chemistry
dimension = longitude latitude time
expression = trop_o3col(m01s34i001[lbproc=128]
    * m01s50i063[lbproc=128] * m01s50i062[lbproc=128])
reviewer = Luke Abraham <luke.abraham@atm.ch.cam.ac.uk>,
    Mohit Dalvi <mohit.dalvi@metoffice.gov.uk>
status = ok
mip_table_id = AERmon AEmon
units = 1.0e-5 m

[ts]
component = atmos-physics boundary-layer
dimension = longitude latitude time
expression = m01s00i024[lbproc=128]
mip_table_id = Amon Eday APday APmon
reviewer = Rob Chadwick <robin.chadwick@metoffice.gov.uk>
status = ok
units = K

[tsl]
component = land
dimension = longitude latitude sdepth time
expression = m01s08i225[lbproc=128]
mip_table_id = Eday Lmon LPday LPmon mon day 6hr
reviewer = Ron Kahana <ron.kahana@metoffice.gov.uk>,
    Eleanor Burke <eleanor.burke@metoffice.gov.uk
status = ok
units = K

[tsns]
component = boundary-layer
dimension = longitude latitude time
expression = m01s00i024[lbproc=128]
mip_table_id = Eday APday
units = K

[u2]
component = atmos-physics
dimension = longitude latitude alevel time
expression = m01s30i011[lbproc=128] / m01s30i115[lbproc=128]
mip_table_id = Emon APmonLev
reviewer = Gill Martin <gill.martin@metoffice.gov.uk>
status = ok
units = 1e5 m2 s-2

[ua]
component = atmos-physics
dimension = longitude latitude plev19 time
expression = m01s30i201[blev=PLEV19, lbproc=128]
    / m01s30i301[blev=PLEV19, lbproc=128]
mip_table_id = Amon Eday
reviewer = Gill Martin <gill.martin@metoffice.gov.uk>
status = ok
units = m s-1

[ua7h]
component = atmos-physics
dimension = longitude latitude plev7h time
expression = m01s30i201[blev=PLEV7H, lbproc=128]
    / m01s30i301[blev=PLEV7H, lbproc=128]
mip_table_id = Emon
units = m s-1

[ua10]
component = atmos-physics
dimension = longitude latitude p10 time
expression = m01s30i201[blev=P10, lbproc=128]
    / m01s30i301[blev=P10, lbproc=128]
mip_table_id = AERday GCAmon AEday
reviewer = Gill Martin <gill.martin@metoffice.gov.uk>
status = ok
units = m s-1

[ua19]
component = atmos-physics
dimension = longitude latitude plev19 time
expression = m01s30i201[blev=PLEV19, lbproc=128]
    / m01s30i301[blev=PLEV19, lbproc=128]
mip_table_id = APmon
reviewer = Gill Martin <gill.martin@metoffice.gov.uk>
status = ok
units = m s-1

[ua20]
component = atmos-physics
dimension = longitude latitude time p20
expression = m01s30i201[blev=P20, lbproc=128] / m01s30i301[blev=P20, lbproc=128]
mip_table_id = GCAmon
units = m s-1

[ua27]
component = atmos-physics
dimension = longitude latitude plev27 time
expression = m01s30i201[blev=PLEV27, lbproc=128]
    / m01s30i301[blev=PLEV27, lbproc=128]
mip_table_id = Emon APmon
reviewer = Matthew Mizielinski <matthew.mizielinski@metoffice.gov.uk>
status = ok
units = m s-1

[ua30]
component = atmos-physics
dimension = longitude latitude time p30
expression = m01s30i201[blev=P30, lbproc=128] / m01s30i301[blev=P30, lbproc=128]
mip_table_id = GCAmon
units = m s-1

[ua50]
component = atmos-physics
dimension = longitude latitude time p50
expression = m01s30i201[blev=P50, lbproc=128] / m01s30i301[blev=P50, lbproc=128]
mip_table_id = GCAmon
units = m s-1

[ua70]
component = atmos-physics
dimension = longitude latitude time p70
expression = m01s30i201[blev=P70, lbproc=128] / m01s30i301[blev=P70, lbproc=128]
mip_table_id = GCAmon
units = m s-1

[ua100]
component = atmos-physics
dimension = longitude latitude time p100
expression = m01s30i201[blev=P100, lbproc=128] / m01s30i301[blev=P100, lbproc=128]
mip_table_id = GCAmon
units = m s-1

[ua100m]
comment = This data is for the model level just above 100m
component = atmos-physics
dimension = longitude latitude height100m time
expression = primavera_make_uva100m(m01s00i002[lbproc=128, lblev=4])
mip_table_id = 6hrPlev AP6hr mon day 1hr
units = m s-1

[ua150]
component = atmos-physics
dimension = longitude latitude time p150
expression = m01s30i201[blev=P150, lbproc=128] / m01s30i301[blev=P150, lbproc=128]
mip_table_id = GCAmon
units = m s-1

[ua150m]
comment = This data is for the model level just above 150m
component = atmos-physics
dimension = longitude latitude height150m time
expression = primavera_make_uva150m(m01s00i002[lbproc=128, lblev=4])
mip_table_id = 6hrPlev AP6hr mon day 1hr
units = m s-1

[ua200]
component = atmos-physics
dimension = longitude latitude time p200
expression = m01s30i201[blev=P200, lbproc=128] / m01s30i301[blev=P200, lbproc=128]
mip_table_id = GCAmon GCday
units = m s-1

[ua250]
component = atmos-physics
dimension = longitude latitude time p250
expression = m01s30i201[blev=P250, lbproc=128] / m01s30i301[blev=P250, lbproc=128]
<<<<<<< HEAD
mip_table_id = GCAmon GCday mon day 6hr
=======
mip_table_id = GCAmon mon day 6hr
>>>>>>> 73882455
units = m s-1

[ua300]
component = atmos-physics
dimension = longitude latitude time p300
expression = m01s30i201[blev=P300, lbproc=128] / m01s30i301[blev=P300, lbproc=128]
<<<<<<< HEAD
mip_table_id = GCAmon GCday mon day 6hr
=======
mip_table_id = GCAmon mon day 6hr
>>>>>>> 73882455
units = m s-1

[ua400]
component = atmos-physics
dimension = longitude latitude time p400
expression = m01s30i201[blev=P400, lbproc=128] / m01s30i301[blev=P400, lbproc=128]
<<<<<<< HEAD
mip_table_id = GCAmon GCday mon day 6hr
=======
mip_table_id = GCAmon mon day 6hr
>>>>>>> 73882455
units = m s-1

[ua500]
component = atmos-physics
dimension = longitude latitude time p500
expression = m01s30i201[blev=P500, lbproc=128] / m01s30i301[blev=P500, lbproc=128]
mip_table_id = GCAmon GCday
units = m s-1

[ua600]
component = atmos-physics
dimension = longitude latitude time p600
expression = m01s30i201[blev=P600, lbproc=128] / m01s30i301[blev=P600, lbproc=128]
<<<<<<< HEAD
mip_table_id = GCAmon GCday mon day 6hr
=======
mip_table_id = GCAmon mon day 6hr
>>>>>>> 73882455
units = m s-1

[ua700]
component = atmos-physics
dimension = longitude latitude time p700
expression = m01s30i201[blev=P700, lbproc=128] / m01s30i301[blev=P700, lbproc=128]
mip_table_id = GCAmon GCday
units = m s-1

[ua850]
component = atmos-physics
dimension = longitude latitude time p850
expression = m01s30i201[blev=P850, lbproc=128] / m01s30i301[blev=P850, lbproc=128]
mip_table_id = GCAmon GCday
units = m s-1

[ua925]
component = atmos-physics
dimension = longitude latitude time p925
expression = m01s30i201[blev=P925, lbproc=128] / m01s30i301[blev=P925, lbproc=128]
mip_table_id = GCAmon GCday
units = m s-1

[ua1000]
component = atmos-physics
dimension = longitude latitude time p1000
expression = m01s30i201[blev=P1000, lbproc=128] / m01s30i301[blev=P1000, lbproc=128]
<<<<<<< HEAD
mip_table_id = GCAmon GCday mon day 6hr
=======
mip_table_id = GCAmon mon day 6hr
>>>>>>> 73882455
units = m s-1

[uas]
component = boundary-layer
dimension = longitude latitude height10m time
expression = m01s03i209[lbproc=128]
mip_table_id = 6hrPlev Amon E3hr day AP6hr APday APmon AP3hr
reviewer = Gill Martin <gill.martin@metoffice.gov.uk>
status = ok
units = m s-1

[umo]
comment = ${COMMON:ocean_zstar_comment}
component = ocean
dimension = longitude latitude olevel time
expression = mask_copy(umo, mask_3D_U)
mip_table_id = Omon OPmonLev
reviewer = Daley Calvert <daley.calvert@metoffice.gov.uk>
status = ok
units = kg s-1

[uo]
comment = ${COMMON:ocean_zstar_comment}
component = ocean
dimension = longitude latitude olevel time
expression = mask_copy(uo, mask_3D_U)
mip_table_id = Omon OPmonLev
reviewer = Daley Calvert <daley.calvert@metoffice.gov.uk>
status = ok
units = m s-1

[uqint]
comment = The column integral is weighted by the mass of dry air in each
    grid box, i.e. it is a vertical integral of dry_density * windspeed *
    moisture. A column-average air density of 1.0 kg m-3 is assumed in
    converting to units of m2 s-1.
component = atmos-physics
dimension = longitude latitude time
expression = m01s30i428[lbproc=128]
mip_table_id = Emon APmon
reviewer = Gill Martin <gill.martin@metoffice.gov.uk>
status = ok
units = m2 s-1

[ut]
component = atmos-physics
dimension = longitude latitude alevel time
expression = m01s30i014[lbproc=128] / m01s30i115[lbproc=128]
mip_table_id = Emon APmonLev
reviewer = Gill Martin <gill.martin@metoffice.gov.uk>
status = ok
units = 1e5 K m s-1

[utendepfd]
comment = Called 'acceldivf' in CCMI table; we suggest new name.
component = atmos-physics
dimension = latitude plev39 time
expression = zonal_apply_heaviside(m01s30i314[blev=PLEV39, lbproc=192],
    m01s30i301[blev=PLEV39, lbproc=192])
mip_table_id = EdayZ EmonZ APmonZ APdayZ
reviewer = Alejandro Bodas-Salcedo <alejandro.bodas@metoffice.gov.uk>
status = ok
units = m s-2

[utendnogw]
component = atmos-physics
dimension = longitude latitude plev19 time
expression = m01s06i115[blev=PLEV19, lbproc=128]
mip_table_id = Emon APmon
units = m s-2

[utendogw]
component = atmos-physics
dimension = longitude latitude plev19 time
expression = m01s06i247[blev=PLEV19, lbproc=128]
mip_table_id = Emon APmon
reviewer = Andrew Bushell <andrew.bushell@metoffice.gov.uk>
status = ok
units = m s-2

[uv]
component = atmos-physics
dimension = longitude latitude alevel time
expression = m01s30i012[lbproc=128] / m01s30i115[lbproc=128]
mip_table_id = Emon APmonLev
reviewer = Gill Martin <gill.martin@metoffice.gov.uk>
status = ok
units = 1e5 m2 s-2

[v2]
component = atmos-physics
dimension = longitude latitude alevel time
expression = m01s30i022[lbproc=128] / m01s30i115[lbproc=128]
mip_table_id = Emon APmonLev
reviewer = Gill Martin <gill.martin@metoffice.gov.uk>
status = ok
units = 1e5 m2 s-2

[va]
component = atmos-physics
dimension = longitude latitude plev19 time
expression = m01s30i202[blev=PLEV19, lbproc=128]
    / m01s30i301[blev=PLEV19, lbproc=128]
mip_table_id = Amon Eday
reviewer = Gill Martin <gill.martin@metoffice.gov.uk>
status = ok
units = m s-1

[va7h]
component = atmos-physics
dimension = longitude latitude plev7h time
expression = m01s30i202[blev=PLEV7H, lbproc=128]
    / m01s30i301[blev=PLEV7H, lbproc=128]
mip_table_id = Emon
units = m s-1

[va10]
component = atmos-physics
dimension = longitude latitude time p10
expression = m01s30i202[blev=P10, lbproc=128] / m01s30i301[blev=P10, lbproc=128]
mip_table_id = GCAmon
units = m s-1

[va19]
component = atmos-physics
dimension = longitude latitude plev19 time
expression = m01s30i202[blev=PLEV19, lbproc=128]
    / m01s30i301[blev=PLEV19, lbproc=128]
mip_table_id = APmon
reviewer = Gill Martin <gill.martin@metoffice.gov.uk>
status = ok
units = m s-1

[va20]
component = atmos-physics
dimension = longitude latitude time p20
expression = m01s30i202[blev=P20, lbproc=128] / m01s30i301[blev=P20, lbproc=128]
mip_table_id = GCAmon
units = m s-1

[va27]
component = atmos-physics
dimension = longitude latitude plev27 time
expression = m01s30i202[blev=PLEV27, lbproc=128]
    / m01s30i301[blev=PLEV27, lbproc=128]
mip_table_id = Emon APmon
reviewer = Matthew Mizielinski <matthew.mizielinski@metoffice.gov.uk>
status = ok
units = m s-1

[va30]
component = atmos-physics
dimension = longitude latitude time p30
expression = m01s30i202[blev=P30, lbproc=128] / m01s30i301[blev=P30, lbproc=128]
mip_table_id = GCAmon
units = m s-1

[va50]
component = atmos-physics
dimension = longitude latitude time p50
expression = m01s30i202[blev=P50, lbproc=128] / m01s30i301[blev=P50, lbproc=128]
mip_table_id = GCAmon
units = m s-1

[va70]
component = atmos-physics
dimension = longitude latitude time p70
expression = m01s30i202[blev=P70, lbproc=128] / m01s30i301[blev=P70, lbproc=128]
mip_table_id = GCAmon
units = m s-1

[va100]
component = atmos-physics
dimension = longitude latitude time p100
expression = m01s30i202[blev=P100, lbproc=128] / m01s30i301[blev=P100, lbproc=128]
mip_table_id = GCAmon
units = m s-1

[va100m]
comment = This data is for the model level just above 100m
component = atmos-physics
dimension = longitude latitude height100m time
expression = primavera_make_uva100m(m01s00i003[lbproc=128, lblev=4])
mip_table_id = 6hrPlev AP6hr mon day 1hr
units = m s-1

[va150m]
comment = This data is for the model level just above 150m
component = atmos-physics
dimension = longitude latitude height150m time
expression = primavera_make_uva150m(m01s00i003[lbproc=128, lblev=4])
mip_table_id = 6hrPlev AP6hr
units = m s-1

[va150]
component = atmos-physics
dimension = longitude latitude time p150
expression = m01s30i202[blev=P150, lbproc=128] / m01s30i301[blev=P150, lbproc=128]
mip_table_id = GCAmon
units = m s-1

[va200]
component = atmos-physics
dimension = longitude latitude time p200
expression = m01s30i202[blev=P200, lbproc=128] / m01s30i301[blev=P200, lbproc=128]
mip_table_id = GCAmon GCday
units = m s-1

[va250]
component = atmos-physics
dimension = longitude latitude time p250
expression = m01s30i202[blev=P250, lbproc=128] / m01s30i301[blev=P250, lbproc=128]
<<<<<<< HEAD
mip_table_id = GCAmon GCday mon day 6hr
=======
mip_table_id = GCAmon mon day 6hr
>>>>>>> 73882455
units = m s-1

[va300]
component = atmos-physics
dimension = longitude latitude time p300
expression = m01s30i202[blev=P300, lbproc=128] / m01s30i301[blev=P300, lbproc=128]
<<<<<<< HEAD
mip_table_id = GCAmon GCday mon day 6hr
=======
mip_table_id = GCAmon mon day 6hr
>>>>>>> 73882455
units = m s-1

[va400]
component = atmos-physics
dimension = longitude latitude time p400
expression = m01s30i202[blev=P400, lbproc=128] / m01s30i301[blev=P400, lbproc=128]
<<<<<<< HEAD
mip_table_id = GCAmon GCday mon day 6hr
=======
mip_table_id = GCAmon mon day 6hr
>>>>>>> 73882455
units = m s-1

[va500]
component = atmos-physics
dimension = longitude latitude time p500
expression = m01s30i202[blev=P500, lbproc=128] / m01s30i301[blev=P500, lbproc=128]
mip_table_id = GCAmon GCday
units = m s-1

[va600]
component = atmos-physics
dimension = longitude latitude time p600
expression = m01s30i202[blev=P600, lbproc=128] / m01s30i301[blev=P600, lbproc=128]
<<<<<<< HEAD
mip_table_id = GCAmon GCday mon day 6hr
=======
mip_table_id = GCAmon mon day 6hr
>>>>>>> 73882455
units = m s-1

[va700]
component = atmos-physics
dimension = longitude latitude time p700
expression = m01s30i202[blev=P700, lbproc=128] / m01s30i301[blev=P700, lbproc=128]
<<<<<<< HEAD
mip_table_id = GCAmon GCday mon day 6hr
=======
mip_table_id = GCAmon mon day 6hr
>>>>>>> 73882455
units = m s-1

[va850]
component = atmos-physics
dimension = longitude latitude time p850
expression = m01s30i202[blev=P850, lbproc=128] / m01s30i301[blev=P850, lbproc=128]
mip_table_id = GCAmon GCday
units = m s-1

[va925]
component = atmos-physics
dimension = longitude latitude time p925
expression = m01s30i202[blev=P925, lbproc=128] / m01s30i301[blev=P925, lbproc=128]
mip_table_id = GCAmon GCday
units = m s-1

[va1000]
component = atmos-physics
dimension = longitude latitude time p1000
expression = m01s30i202[blev=P1000, lbproc=128] / m01s30i301[blev=P1000, lbproc=128]
<<<<<<< HEAD
mip_table_id = GCAmon GCday mon day 6hr
=======
mip_table_id = GCAmon mon day 6hr
>>>>>>> 73882455
units = m s-1

[vas]
component = boundary-layer
dimension = longitude latitude height10m time
expression = m01s03i210[lbproc=128]
mip_table_id = 6hrPlev Amon E3hr day AP3hr AP6hr APday APmon
reviewer = Gill Martin <gill.martin@metoffice.gov.uk>
status = ok
units = m s-1

[vmo]
comment = ${COMMON:ocean_zstar_comment}
component = ocean
dimension = longitude latitude olevel time
expression = mask_copy(vmo, mask_3D_V)
mip_table_id = Omon OPmonLev
reviewer = Daley Calvert <daley.calvert@metoffice.gov.uk>
status = ok
units = kg s-1

[vmrox]
comment = Includes O(3P),O3 and O(1D)- reported as moles of O/ moles of air.
component = chemistry
dimension = latitude plev39 time
expression = (MOLECULAR_MASS_OF_AIR / MOLECULAR_MASS_OF_O3)
    * (m01s51i997[blev=PLEV39, lbproc=192]
    + 3.0 * m01s51i001[blev=PLEV39, lbproc=192]
    + m01s51i059[blev=PLEV39, lbproc=192])
    / m01s51i999[blev=PLEV39, lbproc=192]
mip_table_id = EmonZ ACmonZ
reviewer = Alex Archibald <alex.archibald@atm.ch.cam.ac.uk>
status = ok
units = mol mol-1

[vo]
comment = ${COMMON:ocean_zstar_comment}
component = ocean
dimension = longitude latitude olevel time
expression = mask_copy(vo, mask_3D_V)
mip_table_id = Omon OPmonLev
reviewer = Daley Calvert <daley.calvert@metoffice.gov.uk>
status = ok
units = m s-1

[volcello]
comment = ${COMMON:ocean_zstar_comment}
component = ocean
dimension = longitude latitude olevel time
expression = volcello(thkcello, areacello)
mip_table_id = Omon OPmonLev
reviewer = Daley Calvert <daley.calvert@metoffice.gov.uk>
status = ok
units = m3

[volo]
component = ocean
dimension = time
expression = scvoltot
mip_table_id = Omon OPmon
reviewer = Daley Calvert <daley.calvert@metoffice.gov.uk>
status = ok
units = m3

[vortmean]
component = atmos-physics
dimension = longitude latitude pl700 time1
expression = vortmean(m01s30i457[blev=600 700 850, lbproc=0])
mip_table_id = 6hrPlevPt AP6hrPt
reviewer = Malcolm Roberts <malcolm.roberts@metoffice.gov.uk>
status = ok
units = s-1

[vqint]
comment = The column integral is weighted by the mass of dry air in each
    grid box, i.e. it is a vertical integral of dry_density * windspeed *
    moisture. A column-average air density of 1.0 kg m-3 is assumed in
    converting to units of m2 s-1.
component = atmos-physics
dimension = longitude latitude time
expression = m01s30i429[lbproc=128]
mip_table_id = Emon APmon
reviewer = Gill Martin <gill.martin@metoffice.gov.uk>
status = ok
units = m2 s-1

[vt]
component = atmos-physics
dimension = longitude latitude alevel time
expression = m01s30i024[lbproc=128] / m01s30i115[lbproc=128]
mip_table_id = Emon APmonLev
reviewer = Gill Martin <gill.martin@metoffice.gov.uk>
status = ok
units = 1e5 K m s-1

[vtem]
comment = All data at and below 700 hPa have been masked.
component = atmos-physics
dimension = latitude plev39 time
expression = mask_vtem(m01s30i310[blev=PLEV39, lbproc=192],
    m01s30i301[blev=PLEV39, lbproc=192])
mip_table_id = EdayZ EmonZ APmonZ APdayZ
reviewer = Steven Hardiman <steven.hardiman@metoffice.gov.uk>
status = ok
units = m s-1

[wa]
component = atmos-physics
dimension = longitude latitude alevel time
expression = m01s00i150[lbproc=128]
mip_table_id = AERmon AEmonLev
reviewer = Gill Martin <gill.martin@metoffice.gov.uk>
status = ok
units = m s-1

[wa10]
component = atmos-physics
dimension = longitude latitude time p10
expression = m01s30i203[blev=P10, lbproc=128] / m01s30i301[blev=P10, lbproc=128]
mip_table_id = GCAmon mon day 6hr
units = m s-1

[wa20]
component = atmos-physics
dimension = longitude latitude time p20
expression = m01s30i203[blev=P20, lbproc=128] / m01s30i301[blev=P20, lbproc=128]
mip_table_id = GCAmon mon day 6hr
units = m s-1

[wa30]
component = atmos-physics
dimension = longitude latitude time p30
expression = m01s30i203[blev=P30, lbproc=128] / m01s30i301[blev=P30, lbproc=128]
mip_table_id = GCAmon mon day 6hr
units = m s-1

[wa50]
component = atmos-physics
dimension = longitude latitude time p50
expression = m01s30i203[blev=P50, lbproc=128] / m01s30i301[blev=P50, lbproc=128]
mip_table_id = GCAmon mon day 6hr
units = m s-1

[wa70]
component = atmos-physics
dimension = longitude latitude time p70
expression = m01s30i203[blev=P70, lbproc=128] / m01s30i301[blev=P70, lbproc=128]
mip_table_id = GCAmon mon day 6hr
units = m s-1

[wa100]
component = atmos-physics
dimension = longitude latitude time p100
expression = m01s30i203[blev=P100, lbproc=128] / m01s30i301[blev=P100, lbproc=128]
mip_table_id = GCAmon mon day 6hr
units = m s-1

[wa150]
component = atmos-physics
dimension = longitude latitude time p150
expression = m01s30i203[blev=P150, lbproc=128] / m01s30i301[blev=P150, lbproc=128]
mip_table_id = GCAmon mon day 6hr
units = m s-1

[wa200]
component = atmos-physics
dimension = longitude latitude time p200
expression = m01s30i203[blev=P200, lbproc=128] / m01s30i301[blev=P200, lbproc=128]
<<<<<<< HEAD
mip_table_id = GCAmon GCday mon day 6hr
=======
mip_table_id = GCAmon mon day 6hr
>>>>>>> 73882455
units = m s-1

[wa250]
component = atmos-physics
dimension = longitude latitude time p250
expression = m01s30i203[blev=P250, lbproc=128] / m01s30i301[blev=P250, lbproc=128]
<<<<<<< HEAD
mip_table_id = GCAmon GCday mon day 6hr
=======
mip_table_id = GCAmon mon day 6hr
>>>>>>> 73882455
units = m s-1

[wa300]
component = atmos-physics
dimension = longitude latitude time p300
expression = m01s30i203[blev=P300, lbproc=128] / m01s30i301[blev=P300, lbproc=128]
<<<<<<< HEAD
mip_table_id = GCAmon GCday mon day 6hr
=======
mip_table_id = GCAmon mon day 6hr
>>>>>>> 73882455
units = m s-1

[wa400]
component = atmos-physics
dimension = longitude latitude time p400
expression = m01s30i203[blev=P400, lbproc=128] / m01s30i301[blev=P400, lbproc=128]
<<<<<<< HEAD
mip_table_id = GCAmon GCday mon day 6hr
=======
mip_table_id = GCAmon mon day 6hr
>>>>>>> 73882455
units = m s-1

[wa500]
component = atmos-physics
dimension = longitude latitude time p500
expression = m01s30i203[blev=P500, lbproc=128] / m01s30i301[blev=P500, lbproc=128]
<<<<<<< HEAD
mip_table_id = GCAmon GCday mon day 6hr
=======
mip_table_id = GCAmon mon day 6hr
>>>>>>> 73882455
units = m s-1

[wa600]
component = atmos-physics
dimension = longitude latitude time p600
expression = m01s30i203[blev=P600, lbproc=128] / m01s30i301[blev=P600, lbproc=128]
<<<<<<< HEAD
mip_table_id = GCAmon GCday mon day 6hr
=======
mip_table_id = GCAmon mon day 6hr
>>>>>>> 73882455
units = m s-1

[wa700]
component = atmos-physics
dimension = longitude latitude time p700
expression = m01s30i203[blev=P700, lbproc=128] / m01s30i301[blev=P700, lbproc=128]
<<<<<<< HEAD
mip_table_id = GCAmon GCday mon day 6hr
=======
mip_table_id = GCAmon mon day 6hr
>>>>>>> 73882455
units = m s-1

[wa750]
component = atmos-physics
dimension = longitude latitude time p750
expression = m01s30i203[blev=P750, lbproc=128] / m01s30i301[blev=P750, lbproc=128]
mip_table_id = mon day 6hr
units = m s-1

[wa850]
component = atmos-physics
dimension = longitude latitude time p850
expression = m01s30i203[blev=P850, lbproc=128] / m01s30i301[blev=P850, lbproc=128]
<<<<<<< HEAD
mip_table_id = GCAmon GCday mon day 6hr
=======
mip_table_id = GCAmon mon day 6hr
>>>>>>> 73882455
units = m s-1

[wa925]
component = atmos-physics
dimension = longitude latitude time p925
expression = m01s30i203[blev=P925, lbproc=128] / m01s30i301[blev=P925, lbproc=128]
<<<<<<< HEAD
mip_table_id = GCAmon GCday mon day 6hr
=======
mip_table_id = GCAmon mon day 6hr
>>>>>>> 73882455
units = m s-1

[wa1000]
component = atmos-physics
dimension = longitude latitude time p1000
expression = m01s30i203[blev=P1000, lbproc=128] / m01s30i301[blev=P1000, lbproc=128]
<<<<<<< HEAD
mip_table_id = GCAmon GCday mon day 6hr
=======
mip_table_id = GCAmon mon day 6hr
>>>>>>> 73882455
units = m s-1

[wap]
component = atmos-physics
dimension = longitude latitude plev19 time
expression = m01s30i298[blev=PLEV19, lbproc=128]
    / m01s30i304[blev=PLEV19, lbproc=128]
mip_table_id = Amon Eday APmon
reviewer = Rob Chadwick <robin.chadwick@metoffice.gov.uk>
status = ok
units = Pa s-1

[wap4]
component = atmos-physics
dimension = longitude latitude plev4 time
expression = m01s30i298[blev=PLEV4, lbproc=128]
    / m01s30i304[blev=PLEV4, lbproc=128]
mip_table_id = 6hrPlev AP6hr
reviewer = Rob Chadwick <robin.chadwick@metoffice.gov.uk>
status = ok
units = Pa s-1

[wap7h]
component = atmos-physics
dimension = longitude latitude plev7h time1
expression = m01s30i298[blev=PLEV7H, lbproc=0]
    / m01s30i304[blev=PLEV7H, lbproc=0]
mip_table_id = E3hrPt AP3hrPt
reviewer = Rob Chadwick <robin.chadwick@metoffice.gov.uk>
status = ok
units = Pa s-1

[wap10]
component = atmos-physics
dimension = longitude latitude time p10
expression = m01s30i298[blev=P10, lbproc=128] / m01s30i304[blev=P10, lbproc=128]
mip_table_id = GCAmon
units = Pa s-1

[wap20]
component = atmos-physics
dimension = longitude latitude time p20
expression = m01s30i298[blev=P20, lbproc=128] / m01s30i304[blev=P20, lbproc=128]
mip_table_id = GCAmon
units = Pa s-1

[wap30]
component = atmos-physics
dimension = longitude latitude time p30
expression = m01s30i298[blev=P30, lbproc=128] / m01s30i304[blev=P30, lbproc=128]
mip_table_id = GCAmon
units = Pa s-1

[wap50]
component = atmos-physics
dimension = longitude latitude time p50
expression = m01s30i298[blev=P50, lbproc=128] / m01s30i304[blev=P50, lbproc=128]
mip_table_id = GCAmon
units = Pa s-1

[wap70]
component = atmos-physics
dimension = longitude latitude time p70
expression = m01s30i298[blev=P70, lbproc=128] / m01s30i304[blev=P70, lbproc=128]
mip_table_id = GCAmon
units = Pa s-1

[wap100]
component = atmos-physics
dimension = longitude latitude time p100
expression = m01s30i298[blev=P100, lbproc=128] / m01s30i304[blev=P100, lbproc=128]
mip_table_id = GCAmon
units = Pa s-1

[wap150]
component = atmos-physics
dimension = longitude latitude time p150
expression = m01s30i298[blev=P150, lbproc=128] / m01s30i304[blev=P150, lbproc=128]
mip_table_id = GCAmon
units = Pa s-1

[wap200]
component = atmos-physics
dimension = longitude latitude time p200
expression = m01s30i298[blev=P200, lbproc=128] / m01s30i304[blev=P200, lbproc=128]
mip_table_id = GCAmon
units = Pa s-1

[wap250]
component = atmos-physics
dimension = longitude latitude time p250
expression = m01s30i298[blev=P250, lbproc=128] / m01s30i304[blev=P250, lbproc=128]
mip_table_id = GCAmon
units = Pa s-1

[wap300]
component = atmos-physics
dimension = longitude latitude time p300
expression = m01s30i298[blev=P300, lbproc=128] / m01s30i304[blev=P300, lbproc=128]
mip_table_id = GCAmon
units = Pa s-1

[wap400]
component = atmos-physics
dimension = longitude latitude time p400
expression = m01s30i298[blev=P400, lbproc=128] / m01s30i304[blev=P400, lbproc=128]
mip_table_id = GCAmon
units = Pa s-1

[wap500]
component = cftables
dimension = longitude latitude p500 time
expression = m01s30i298[blev=P500, lbproc=128]
    / m01s30i304[blev=P500, lbproc=128]
mip_table_id = CFday GCAmon APday
reviewer = Matthew Mizielinski <matthew.mizielinski@metoffice.gov.uk>
status = ok
units = Pa s-1

[wap600]
component = atmos-physics
dimension = longitude latitude time p600
expression = m01s30i298[blev=P600, lbproc=128] / m01s30i304[blev=P600, lbproc=128]
mip_table_id = GCAmon
units = Pa s-1

[wap700]
component = atmos-physics
dimension = longitude latitude time p700
expression = m01s30i298[blev=P700, lbproc=128] / m01s30i304[blev=P700, lbproc=128]
mip_table_id = GCAmon
units = Pa s-1

[wap850]
component = atmos-physics
dimension = longitude latitude time p850
expression = m01s30i298[blev=P850, lbproc=128] / m01s30i304[blev=P850, lbproc=128]
mip_table_id = GCAmon
units = Pa s-1

[wap925]
component = atmos-physics
dimension = longitude latitude time p925
expression = m01s30i298[blev=P925, lbproc=128] / m01s30i304[blev=P925, lbproc=128]
mip_table_id = GCAmon
units = Pa s-1

[wap1000]
component = atmos-physics
dimension = longitude latitude time p1000
expression = m01s30i298[blev=P1000, lbproc=128] / m01s30i304[blev=P1000, lbproc=128]
mip_table_id = GCAmon
units = Pa s-1

[waterDpth]
component = land
dimension = longitude latitude time
expression = m01s08i249[lbproc=128]
mip_table_id = Emon
units = m

[wbptemp7h]
component = atmos-physics
dimension = longitude latitude plev7h time1
expression = m01s16i205[blev=PLEV7H, lbproc=0] /
    m01s30i304[blev=PLEV7H, lbproc=0]
mip_table_id = 6hrPlevPt AP6hrPt
units = K

[wetdust]
component = dust
dimension = longitude latitude time
expression = m01s04i231[lbproc=128] + m01s04i232[lbproc=128]
    + m01s04i233[lbproc=128] + m01s04i234[lbproc=128] + m01s04i235[lbproc=128]
    + m01s04i236[lbproc=128] + m01s05i281[lbproc=128] + m01s05i282[lbproc=128]
    + m01s05i283[lbproc=128] + m01s05i284[lbproc=128] + m01s05i285[lbproc=128]
    + m01s05i286[lbproc=128]
mip_table_id = AERmon CresAERday AEmon
reviewer = Ben Johnson <ben.johnson@metoffice.gov.uk>
status = ok
units = kg m-2 s-1

[wetlandCH4]
component = carbon
dimension = longitude latitude time
expression = m01s08i242[lbproc=128] * MOLECULAR_MASS_OF_CH4 / ATOMIC_MASS_OF_C
mip_table_id = Emon LPmon
reviewer = Andy Wiltshire <andy.wiltshire@metoffice.gov.uk>
status = ok
units = ug m-2 s-1

[wetlandFrac]
component = carbon
dimension = longitude latitude typewetla time
expression = m01s08i248[lbproc=128] * m01s03i395[lbproc=128]
mip_table_id = Emon LPmon
reviewer = Andy Wiltshire <andy.wiltshire@metoffice.gov.uk>
status = ok
units = 1

[wfo]
component = ocean
dimension = longitude latitude time
expression = -1 * (sowaflup + sowflisf)
mip_table_id = Omon OPmon
reviewer = Daley Calvert <daley.calvert@metoffice.gov.uk>
status = ok
units = kg m-2 s-1

[wmo]
comment = ${COMMON:ocean_zstar_comment}
component = ocean
dimension = longitude latitude olevel time
expression = mask_copy(wmo, mask_3D_T)
mip_table_id = Omon OPmonLev
reviewer = Daley Calvert <daley.calvert@metoffice.gov.uk>
status = ok
units = kg s-1

[wo]
comment = ${COMMON:ocean_zstar_comment}
component = ocean
dimension = longitude latitude olevel time
expression = mask_copy(wo, mask_3D_T)
mip_table_id = Omon OPmonLev
reviewer = Daley Calvert <daley.calvert@metoffice.gov.uk>
status = ok
units = m s-1

[wsgmax10m]
component = atmos-physics
dimension = longitude latitude height10m time
expression = m01s03i463[lbproc=8192]
mip_table_id = 6hrPlev AP6hr
units = m s-1

[wtd]
component = land
dimension = longitude latitude time
expression = m01s08i249[lbproc=128]
mip_table_id = Eday Emon LPday LPmon
reviewer = Ron Kahana <ron.kahana@metoffice.gov.uk>,
    Andy Wiltshire <andy.wiltshire@metoffice.gov.uk>
status = ok
units = m

[wtem]
component = atmos-physics
dimension = latitude plev39 time
expression = mask_polar_column_zonal_means(
    m01s30i311[blev=PLEV39, lbproc=192], m01s30i301[blev=PLEV39, lbproc=192])
mip_table_id = EdayZ EmonZ APdayZ APmonZ
reviewer = Steven Hardiman <steven.hardiman@metoffice.gov.uk>
status = ok
units = m s-1

[zfull]
component = cftables
dimension = longitude latitude alevel time1
expression = m01s15i101[lbproc=0]
mip_table_id = CF3hr AP3hrPtLev
units = m

[zfullo]
comment = ${COMMON:ocean_zstar_comment}
component = ocean
dimension = longitude latitude olevel time
expression = zfull
mip_table_id = Omon OPmonLev
reviewer = Daley Calvert <daley.calvert@metoffice.gov.uk>
status = ok
units = m

[zg]
component = atmos-physics
dimension = longitude latitude plev19 time
expression = m01s30i297[blev=PLEV19, lbproc=128]
    / m01s30i304[blev=PLEV19, lbproc=128]
mip_table_id = Amon Eday APmon
reviewer = Gill Martin <gill.martin@metoffice.gov.uk>
status = ok
units = m

[zg7h]
component = atmos-physics
dimension = longitude latitude plev7h time1
expression = m01s30i297[blev=PLEV7H, lbproc=0]
    / m01s30i304[blev=PLEV7H, lbproc=0]
mip_table_id = 6hrPlevPt Prim3hrPt AP6hrPt
reviewer = Matthew Mizielinski <matthew.mizielinski@metoffice.gov.uk>
status = ok
units = m

[zg10]
component = atmos-physics
dimension = longitude latitude p10 time
expression = m01s30i297[blev=P10, lbproc=128]
    / m01s30i304[blev=P10, lbproc=128]
mip_table_id = AERday AEday
reviewer = Gill Martin <gill.martin@metoffice.gov.uk>
status = ok
units = m

[zg27]
component = atmos-physics
dimension = longitude latitude plev27 time
expression = m01s30i297[blev=PLEV27, lbproc=128]
    / m01s30i304[blev=PLEV27, lbproc=128]
mip_table_id = Emon APmon
reviewer = Matthew Mizielinski <matthew.mizielinski@metoffice.gov.uk>
status = ok
units = m

[zg100]
component = atmos-physics
dimension = longitude latitude p100 time
expression = m01s30i297[blev=P100, lbproc=128]
    / m01s30i304[blev=P100, lbproc=128]
mip_table_id = AERday AEday
reviewer = Matthew Mizielinski <matthew.mizielinski@metoffice.gov.uk>
status = ok
units = m

[zg200]
component = atmos-physics
dimension = longitude latitude p200 time
expression = m01s30i297[blev=P200, lbproc=128]
    / m01s30i304[blev=P200, lbproc=128]
mip_table_id = GCAmon GCday
units = m

[zg250]
component = atmos-physics
dimension = longitude latitude time p250
expression = m01s30i297[blev=P250, lbproc=128] / m01s30i304[blev=P250, lbproc=128]
mip_table_id = GCAmon GCday
units = m

[zg300]
component = atmos-physics
dimension = longitude latitude p300 time
expression = m01s30i297[blev=P300, lbproc=128]
    / m01s30i304[blev=P300, lbproc=128]
mip_table_id = GCAmon GCday
units = m

[zg400]
component = atmos-physics
dimension = longitude latitude p400 time
expression = m01s30i297[blev=P400, lbproc=128]
    / m01s30i304[blev=P400, lbproc=128]
mip_table_id = GCAmon GCday
units = m

[zg500]
component = atmos-physics
dimension = longitude latitude p500 time
expression = m01s30i297[blev=P500, lbproc=128]
    / m01s30i304[blev=P500, lbproc=128]
mip_table_id = AERday GCAmon GCday AEday
reviewer = Gill Martin <gill.martin@metoffice.gov.uk>
status = ok
units = m

[zg600]
component = atmos-physics
dimension = longitude latitude p600 time
expression = m01s30i297[blev=P600, lbproc=128]
    / m01s30i304[blev=P600, lbproc=128]
mip_table_id = GCAmon GCday
units = m

[zg700]
component = atmos-physics
dimension = longitude latitude time p700
expression = m01s30i297[blev=P700, lbproc=128] / m01s30i304[blev=P700, lbproc=128]
mip_table_id = GCAmon GCday
units = m

[zg850]
component = atmos-physics
dimension = longitude latitude time p850
expression = m01s30i297[blev=P850, lbproc=128] / m01s30i304[blev=P850, lbproc=128]
mip_table_id = GCAmon GCday
units = m

[zg925]
component = atmos-physics
dimension = longitude latitude p925 time
expression = m01s30i297[blev=P925, lbproc=128]
    / m01s30i304[blev=P925, lbproc=128]
mip_table_id = GCAmon GCday
units = m

[zg1000]
component = atmos-physics
dimension = longitude latitude p1000 time
expression = m01s30i297[blev=P1000, lbproc=128]
    / m01s30i304[blev=P1000, lbproc=128]
<<<<<<< HEAD
mip_table_id = GCAmon GCday 6hrPlev AERday AP6hr APday mon day 6hr
=======
mip_table_id = 6hrPlev AERday AP6hr APday mon day 6hr
>>>>>>> 73882455
reviewer = Gill Martin <gill.martin@metoffice.gov.uk>
status = ok
units = m

[zhalf]
component = cftables
dimension = longitude latitude alevhalf time1
expression = m01s15i102[lbproc=0]
mip_table_id = CF3hr AP3hrPtLev
units = m

[zhalfo]
comment = ${COMMON:ocean_zstar_comment}
component = ocean
dimension = longitude latitude olevhalf time
expression = zhalf
mip_table_id = Omon OPmonLev
reviewer = Daley Calvert <daley.calvert@metoffice.gov.uk>
status = ok
units = m

[zmla]
component = boundary-layer
dimension = longitude latitude time
expression = m01s03i304[lbproc=128]
mip_table_id = Eday APday
reviewer = Gill Martin <gill.martin@metoffice.gov.uk>
status = ok
units = m

[zos]
component = ocean
dimension = longitude latitude time
expression = zos
mip_table_id = Omon OPmon
reviewer = Daley Calvert <daley.calvert@metoffice.gov.uk>
status = ok
units = m

[zossq]
component = ocean
dimension = longitude latitude time
expression = zossq
mip_table_id = Omon OPmon
reviewer = Daley Calvert <daley.calvert@metoffice.gov.uk>
status = ok
units = m2

[zostoga]
comment = Calculated using the first annual mean
    of the corresponding piControl experiment as the reference state.
component = ocean
dimension = time
expression = calc_zostoga(thetao, thkcello, areacello,
                          zfullo_0, so_0, rho_0_mean, deptho_0_mean)
mip_table_id = Omon OPmon
reviewer = Daley Calvert <daley.calvert@metoffice.gov.uk>
status = ok
units = m

[ztp]
component = atmos-physics
dimension = longitude latitude time
expression = m01s30i453[lbproc=128] + m01s00i033[lbproc=128]
mip_table_id = AERmon AEmon
reviewer = Gill Martin <gill.martin@metoffice.gov.uk>
status = ok
units = m<|MERGE_RESOLUTION|>--- conflicted
+++ resolved
@@ -1644,11 +1644,7 @@
 component = atmos-physics
 dimension = longitude latitude time p1000
 expression = m01s30i295[blev=P1000, lbproc=128] / m01s30i304[blev=P1000, lbproc=128]
-<<<<<<< HEAD
 mip_table_id = GCAmon GCday mon day 6hr
-=======
-mip_table_id = GCAmon mon day 6hr
->>>>>>> 73882455
 units = 1
 
 [huss]
@@ -4711,33 +4707,21 @@
 component = atmos-physics
 dimension = longitude latitude time p250
 expression = m01s30i294[blev=P250, lbproc=128] / m01s30i304[blev=P250, lbproc=128]
-<<<<<<< HEAD
 mip_table_id = GCAmon GCday mon day 6hr
-=======
-mip_table_id = GCAmon mon day 6hr
->>>>>>> 73882455
 units = K
 
 [ta300]
 component = atmos-physics
 dimension = longitude latitude time p300
 expression = m01s30i294[blev=P300, lbproc=128] / m01s30i304[blev=P300, lbproc=128]
-<<<<<<< HEAD
 mip_table_id = GCAmon GCday mon day 6hr
-=======
-mip_table_id = GCAmon mon day 6hr
->>>>>>> 73882455
 units = K
 
 [ta400]
 component = atmos-physics
 dimension = longitude latitude time p400
 expression = m01s30i294[blev=P400, lbproc=128] / m01s30i304[blev=P400, lbproc=128]
-<<<<<<< HEAD
 mip_table_id = GCAmon GCday mon day 6hr
-=======
-mip_table_id = GCAmon mon day 6hr
->>>>>>> 73882455
 units = K
 
 [ta500]
@@ -4754,11 +4738,7 @@
 component = atmos-physics
 dimension = longitude latitude time p600
 expression = m01s30i294[blev=P600, lbproc=128] / m01s30i304[blev=P600, lbproc=128]
-<<<<<<< HEAD
 mip_table_id = GCAmon GCday mon day 6hr
-=======
-mip_table_id = GCAmon mon day 6hr
->>>>>>> 73882455
 units = K
 
 [ta700]
@@ -4766,11 +4746,7 @@
 dimension = longitude latitude p700 time
 expression = m01s30i294[blev=P700, lbproc=128]
     / m01s30i304[blev=P700, lbproc=128]
-<<<<<<< HEAD
 mip_table_id = CFday GCAmon GCday APday mon day 6hr
-=======
-mip_table_id = CFday GCAmon APday mon day 6hr
->>>>>>> 73882455
 reviewer = Matthew Mizielinski <matthew.mizielinski@metoffice.gov.uk>
 status = ok
 units = K
@@ -4789,22 +4765,14 @@
 component = atmos-physics
 dimension = longitude latitude time p925
 expression = m01s30i294[blev=P925, lbproc=128] / m01s30i304[blev=P925, lbproc=128]
-<<<<<<< HEAD
 mip_table_id = GCAmon GCday mon day 6hr
-=======
-mip_table_id = GCAmon mon day 6hr
->>>>>>> 73882455
 units = K
 
 [ta1000]
 component = atmos-physics
 dimension = longitude latitude time p1000
 expression = m01s30i294[blev=P1000, lbproc=128] / m01s30i304[blev=P1000, lbproc=128]
-<<<<<<< HEAD
 mip_table_id = GCAmon GCday day 6hr
-=======
-mip_table_id = GCAmon day 6hr
->>>>>>> 73882455
 units = K
 
 [tas]
@@ -5422,33 +5390,21 @@
 component = atmos-physics
 dimension = longitude latitude time p250
 expression = m01s30i201[blev=P250, lbproc=128] / m01s30i301[blev=P250, lbproc=128]
-<<<<<<< HEAD
 mip_table_id = GCAmon GCday mon day 6hr
-=======
-mip_table_id = GCAmon mon day 6hr
->>>>>>> 73882455
 units = m s-1
 
 [ua300]
 component = atmos-physics
 dimension = longitude latitude time p300
 expression = m01s30i201[blev=P300, lbproc=128] / m01s30i301[blev=P300, lbproc=128]
-<<<<<<< HEAD
 mip_table_id = GCAmon GCday mon day 6hr
-=======
-mip_table_id = GCAmon mon day 6hr
->>>>>>> 73882455
 units = m s-1
 
 [ua400]
 component = atmos-physics
 dimension = longitude latitude time p400
 expression = m01s30i201[blev=P400, lbproc=128] / m01s30i301[blev=P400, lbproc=128]
-<<<<<<< HEAD
 mip_table_id = GCAmon GCday mon day 6hr
-=======
-mip_table_id = GCAmon mon day 6hr
->>>>>>> 73882455
 units = m s-1
 
 [ua500]
@@ -5462,11 +5418,7 @@
 component = atmos-physics
 dimension = longitude latitude time p600
 expression = m01s30i201[blev=P600, lbproc=128] / m01s30i301[blev=P600, lbproc=128]
-<<<<<<< HEAD
 mip_table_id = GCAmon GCday mon day 6hr
-=======
-mip_table_id = GCAmon mon day 6hr
->>>>>>> 73882455
 units = m s-1
 
 [ua700]
@@ -5494,11 +5446,7 @@
 component = atmos-physics
 dimension = longitude latitude time p1000
 expression = m01s30i201[blev=P1000, lbproc=128] / m01s30i301[blev=P1000, lbproc=128]
-<<<<<<< HEAD
 mip_table_id = GCAmon GCday mon day 6hr
-=======
-mip_table_id = GCAmon mon day 6hr
->>>>>>> 73882455
 units = m s-1
 
 [uas]
@@ -5711,33 +5659,21 @@
 component = atmos-physics
 dimension = longitude latitude time p250
 expression = m01s30i202[blev=P250, lbproc=128] / m01s30i301[blev=P250, lbproc=128]
-<<<<<<< HEAD
 mip_table_id = GCAmon GCday mon day 6hr
-=======
-mip_table_id = GCAmon mon day 6hr
->>>>>>> 73882455
 units = m s-1
 
 [va300]
 component = atmos-physics
 dimension = longitude latitude time p300
 expression = m01s30i202[blev=P300, lbproc=128] / m01s30i301[blev=P300, lbproc=128]
-<<<<<<< HEAD
 mip_table_id = GCAmon GCday mon day 6hr
-=======
-mip_table_id = GCAmon mon day 6hr
->>>>>>> 73882455
 units = m s-1
 
 [va400]
 component = atmos-physics
 dimension = longitude latitude time p400
 expression = m01s30i202[blev=P400, lbproc=128] / m01s30i301[blev=P400, lbproc=128]
-<<<<<<< HEAD
 mip_table_id = GCAmon GCday mon day 6hr
-=======
-mip_table_id = GCAmon mon day 6hr
->>>>>>> 73882455
 units = m s-1
 
 [va500]
@@ -5751,22 +5687,14 @@
 component = atmos-physics
 dimension = longitude latitude time p600
 expression = m01s30i202[blev=P600, lbproc=128] / m01s30i301[blev=P600, lbproc=128]
-<<<<<<< HEAD
 mip_table_id = GCAmon GCday mon day 6hr
-=======
-mip_table_id = GCAmon mon day 6hr
->>>>>>> 73882455
 units = m s-1
 
 [va700]
 component = atmos-physics
 dimension = longitude latitude time p700
 expression = m01s30i202[blev=P700, lbproc=128] / m01s30i301[blev=P700, lbproc=128]
-<<<<<<< HEAD
 mip_table_id = GCAmon GCday mon day 6hr
-=======
-mip_table_id = GCAmon mon day 6hr
->>>>>>> 73882455
 units = m s-1
 
 [va850]
@@ -5787,11 +5715,7 @@
 component = atmos-physics
 dimension = longitude latitude time p1000
 expression = m01s30i202[blev=P1000, lbproc=128] / m01s30i301[blev=P1000, lbproc=128]
-<<<<<<< HEAD
 mip_table_id = GCAmon GCday mon day 6hr
-=======
-mip_table_id = GCAmon mon day 6hr
->>>>>>> 73882455
 units = m s-1
 
 [vas]
@@ -5960,77 +5884,49 @@
 component = atmos-physics
 dimension = longitude latitude time p200
 expression = m01s30i203[blev=P200, lbproc=128] / m01s30i301[blev=P200, lbproc=128]
-<<<<<<< HEAD
 mip_table_id = GCAmon GCday mon day 6hr
-=======
-mip_table_id = GCAmon mon day 6hr
->>>>>>> 73882455
 units = m s-1
 
 [wa250]
 component = atmos-physics
 dimension = longitude latitude time p250
 expression = m01s30i203[blev=P250, lbproc=128] / m01s30i301[blev=P250, lbproc=128]
-<<<<<<< HEAD
 mip_table_id = GCAmon GCday mon day 6hr
-=======
-mip_table_id = GCAmon mon day 6hr
->>>>>>> 73882455
 units = m s-1
 
 [wa300]
 component = atmos-physics
 dimension = longitude latitude time p300
 expression = m01s30i203[blev=P300, lbproc=128] / m01s30i301[blev=P300, lbproc=128]
-<<<<<<< HEAD
-mip_table_id = GCAmon GCday mon day 6hr
-=======
 mip_table_id = GCAmon mon day 6hr
->>>>>>> 73882455
 units = m s-1
 
 [wa400]
 component = atmos-physics
 dimension = longitude latitude time p400
 expression = m01s30i203[blev=P400, lbproc=128] / m01s30i301[blev=P400, lbproc=128]
-<<<<<<< HEAD
 mip_table_id = GCAmon GCday mon day 6hr
-=======
-mip_table_id = GCAmon mon day 6hr
->>>>>>> 73882455
 units = m s-1
 
 [wa500]
 component = atmos-physics
 dimension = longitude latitude time p500
 expression = m01s30i203[blev=P500, lbproc=128] / m01s30i301[blev=P500, lbproc=128]
-<<<<<<< HEAD
 mip_table_id = GCAmon GCday mon day 6hr
-=======
-mip_table_id = GCAmon mon day 6hr
->>>>>>> 73882455
 units = m s-1
 
 [wa600]
 component = atmos-physics
 dimension = longitude latitude time p600
 expression = m01s30i203[blev=P600, lbproc=128] / m01s30i301[blev=P600, lbproc=128]
-<<<<<<< HEAD
 mip_table_id = GCAmon GCday mon day 6hr
-=======
-mip_table_id = GCAmon mon day 6hr
->>>>>>> 73882455
 units = m s-1
 
 [wa700]
 component = atmos-physics
 dimension = longitude latitude time p700
 expression = m01s30i203[blev=P700, lbproc=128] / m01s30i301[blev=P700, lbproc=128]
-<<<<<<< HEAD
 mip_table_id = GCAmon GCday mon day 6hr
-=======
-mip_table_id = GCAmon mon day 6hr
->>>>>>> 73882455
 units = m s-1
 
 [wa750]
@@ -6044,33 +5940,21 @@
 component = atmos-physics
 dimension = longitude latitude time p850
 expression = m01s30i203[blev=P850, lbproc=128] / m01s30i301[blev=P850, lbproc=128]
-<<<<<<< HEAD
 mip_table_id = GCAmon GCday mon day 6hr
-=======
-mip_table_id = GCAmon mon day 6hr
->>>>>>> 73882455
 units = m s-1
 
 [wa925]
 component = atmos-physics
 dimension = longitude latitude time p925
 expression = m01s30i203[blev=P925, lbproc=128] / m01s30i301[blev=P925, lbproc=128]
-<<<<<<< HEAD
 mip_table_id = GCAmon GCday mon day 6hr
-=======
-mip_table_id = GCAmon mon day 6hr
->>>>>>> 73882455
 units = m s-1
 
 [wa1000]
 component = atmos-physics
 dimension = longitude latitude time p1000
 expression = m01s30i203[blev=P1000, lbproc=128] / m01s30i301[blev=P1000, lbproc=128]
-<<<<<<< HEAD
 mip_table_id = GCAmon GCday mon day 6hr
-=======
-mip_table_id = GCAmon mon day 6hr
->>>>>>> 73882455
 units = m s-1
 
 [wap]
@@ -6470,11 +6354,7 @@
 dimension = longitude latitude p1000 time
 expression = m01s30i297[blev=P1000, lbproc=128]
     / m01s30i304[blev=P1000, lbproc=128]
-<<<<<<< HEAD
 mip_table_id = GCAmon GCday 6hrPlev AERday AP6hr APday mon day 6hr
-=======
-mip_table_id = 6hrPlev AERday AP6hr APday mon day 6hr
->>>>>>> 73882455
 reviewer = Gill Martin <gill.martin@metoffice.gov.uk>
 status = ok
 units = m
