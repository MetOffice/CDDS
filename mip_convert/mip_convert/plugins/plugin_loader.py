--- conflicted
+++ resolved
@@ -13,19 +13,15 @@
 from mip_convert.plugins.plugins import MappingPlugin, PluginStore
 from mip_convert.plugins.hadgem3.hadgem3_plugin import HadGEM3MappingPlugin
 from mip_convert.plugins.ukesm1.ukesm1_plugin import UKESM1MappingPlugin
-<<<<<<< HEAD
 from mip_convert.plugins.hadrem_cp4a.hadrem_cp4a_plugin import HadREM_CP4AMappingPlugin
-from mip_convert.plugins.exceptions import PluginLoadError
-
-
-INTERNAL_PLUGINS: List[MappingPlugin] = [HadGEM3MappingPlugin(), UKESM1MappingPlugin(), HadREM_CP4AMappingPlugin()]
-=======
 from mip_convert.plugins.hadrem3.hadrem3_plugin import HadREM3MappingPlugin
 from mip_convert.plugins.exceptions import PluginLoadError
 
 
-INTERNAL_PLUGINS: List[MappingPlugin] = [HadGEM3MappingPlugin(), UKESM1MappingPlugin(), HadREM3MappingPlugin()]
->>>>>>> d16d6b75
+INTERNAL_PLUGINS: List[MappingPlugin] = [HadGEM3MappingPlugin(), 
+                                         UKESM1MappingPlugin(), 
+                                         HadREM3MappingPlugin(), 
+                                         HadREM_CP4AMappingPlugin()]
 
 
 def load_plugin(plugin_id: str, plugin_module_path: str = None, plugin_location: str = None) -> None:
