--- conflicted
+++ resolved
@@ -16,9 +16,5 @@
 environ["NUMEXPR_NUM_THREADS"] = "1"
 
 _DEV = True
-<<<<<<< HEAD
-_NUMERICAL_VERSION = '3.0.1'
-=======
-_NUMERICAL_VERSION = '3.1.0'
->>>>>>> fa617fd7
+NUMERICAL_VERSION = '3.1.0'
 __version__ = get_version('mip_convert')