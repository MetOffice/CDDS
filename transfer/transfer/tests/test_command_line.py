--- conflicted
+++ resolved
@@ -9,24 +9,14 @@
 from nose.plugins.attrib import attr
 
 from cdds_common.cdds_plugins.plugin_loader import load_plugin
-<<<<<<< HEAD
 from transfer.command_line import main_store
-from transfer.tests.data.store_test_data import UseCase, DEFAULT_LOG_DATESTAMP, TestData
+from transfer.tests.data.store_test_data import DEFAULT_LOG_DATESTAMP, TestData
 from transfer.tests.data.store_test_utils import LogFile, FileState, ArchiveMode
-=======
-from transfer.command_line import main_store, parse_args_store
-from transfer.tests.data.store_test_data import TestData, UseCase
-from transfer.tests.data.store_test_log import LogFile, LogKey
->>>>>>> 1dc4e572
 from hadsdk.mass import mass_info
 
 
 @attr('slow')
-<<<<<<< HEAD
 @unittest.mock.patch('hadsdk.common.get_log_datestamp', return_value=DEFAULT_LOG_DATESTAMP)
-=======
-@unittest.mock.patch('hadsdk.common.get_log_datestamp', return_value='2019-11-23T1432Z')
->>>>>>> 1dc4e572
 class TestMainStore(unittest.TestCase):
 
     @classmethod
@@ -39,7 +29,6 @@
 
     def setUp(self):
         load_plugin()
-<<<<<<< HEAD
         self.log_datestamp = DEFAULT_LOG_DATESTAMP
 
     def test_transfer_functional_usecase1_first_archive(self, mock_log_datestamp):
@@ -78,91 +67,10 @@
             stream='ap5'
         )
         test_args = test_data.get_arguments()
-=======
-        self.files_to_delete = []
-        self.directories_to_delete = []
-        self.temp_test_dir = tempfile.mkdtemp()
-        self.directories_to_delete += [self.temp_test_dir]
-
-        self.test_dir_root = ('/project/cdds/testdata/functional_tests/'
-                              'transfer/use_case_various')
-        self.proc_dir_name = 'piControl_10096_proc'
-        self.data_dir_name = 'piControl_10096_data'
-        self.log_datestamp = '2019-11-23T1432Z'
-        shutil.copytree(os.path.join(self.test_dir_root, self.proc_dir_name),
-                        os.path.join(self.temp_test_dir, self.proc_dir_name))
-        self.request_filename = 'cdds_request_piControl_10096.json'
-        self.log_name = 'transfer_functional_test'
-        self.mass_test_base = ('moose:/adhoc/projects/cdds/testdata/'
-                               'transfer_functional')
-
-    def tearDown(self):
-        for fname1 in self.files_to_delete:
-            if os.path.isfile(fname1):
-                os.remove(fname1)
-        for dir1 in self.directories_to_delete:
-            if os.path.isdir(dir1):
-                shutil.rmtree(dir1)
-
-    def construct_args(self, test_data: TestData):
-        base_args = [
-            test_data.request_json_path,
-            '--use_proc_dir',
-            '--data_version', test_data.data_version,
-            '--root_proc_dir', test_data.root_proc_dir,
-            '--root_data_dir', test_data.root_data_dir,
-            '--output_mass_root', test_data.mass_root,
-            '--output_mass_suffix', test_data.mass_suffix,
-            '--log_name', test_data.log_name,
-            '--simulate',
-        ]
-        if test_data.stream:
-            base_args += ['--stream', test_data.stream]
-        return base_args
-
-    def _construct_base_args(self, test_temp_dir, data_version='v20191128'):
-        self.root_proc_dir = os.path.join(test_temp_dir,
-                                          self.proc_dir_name)
-        self.root_data_dir = os.path.join(self.test_dir_root,
-                                          self.data_dir_name)
-        self.request_json_path = os.path.join(self.test_dir_root,
-                                              self.request_filename)
-        base_args = [
-            self.request_json_path,
-            '--use_proc_dir',
-            '--data_version', data_version,
-            '--root_proc_dir', self.root_proc_dir,
-            '--root_data_dir', self.root_data_dir,
-            '--output_mass_root', self.mass_root,
-            '--output_mass_suffix', self.mass_suffix,
-            '--log_name', self.log_name,
-            '--simulate',
-        ]
-        return base_args
-
-    def _get_log_file_contents(self, test_args, stream=None):
-        args = parse_args_store(test_args, 'cdds_store')
-        request = read_request(args.request)
-        fp = FullPaths(args, request)
-        log_dir = fp.log_directory('archive')
-        if stream:
-            log_fname = '{0}_{1}_{2}.log'.format(self.log_name, stream, self.log_datestamp)
-        else:
-            log_fname = '{0}_{1}.log'.format(self.log_name, self.log_datestamp)
-        log_path = os.path.join(log_dir, log_fname)
-        with open(log_path) as log_file:
-            log_txt = log_file.readlines()
-        return log_txt
-
-    def test_transfer_functional_usecase1_first_archive(self, mock_log_datestamp):
-        test_data = UseCase.FIRST_ARCHIVE.data
-        test_args = self.construct_args(test_data)
->>>>>>> 1dc4e572
-
-        exit_code = main_store(test_args)
-
-        self.assertEqual(exit_code, 0)
-<<<<<<< HEAD
+
+        exit_code = main_store(test_args)
+
+        self.assertEqual(exit_code, 0)
         log_file = LogFile.load(test_args, test_data.log_name, DEFAULT_LOG_DATESTAMP)
         self.assertSize(log_file.archive_cmds(ArchiveMode.FIRST_PUBLICATION), test_data.number_variables)
         self.assertSize(log_file.moo_test_cmds(), 0)
@@ -181,26 +89,10 @@
             log_name='test_transfer_functional_usecase2_append_or_recover'
         )
         test_args = test_data.get_arguments()
-=======
-        log_file = LogFile.load(test_args, test_data.log_name, self.log_datestamp)
-        self.assertSize(log_file.archive_cmds(LogKey.FIRST_PUBLICATION), test_data.number_variables)
-        self.assertSize(log_file.simulation_cmds(LogKey.MOO_TEST), 0)
-        self.assertSize(log_file.simulation_cmds(LogKey.MOO_MKDIR), test_data.number_variables)
-        self.assertSize(log_file.simulation_cmds(LogKey.MOO_PUT), test_data.number_variables)
-        self.assertSize(log_file.critical(), 0)
-
-    def assertSize(self, actual_list, expected_size):
-        self.assertEqual(len(actual_list), expected_size)
-
-    def test_transfer_functional_usecase1_first_archive_single_stream(self, mock_log_datestamp):
-        test_data = UseCase.FIRST_ARCHIVE_SINGLE_STREAM.data
-        test_args = self.construct_args(test_data)
->>>>>>> 1dc4e572
-
-        exit_code = main_store(test_args)
-
-        self.assertEqual(exit_code, 0)
-<<<<<<< HEAD
+
+        exit_code = main_store(test_args)
+
+        self.assertEqual(exit_code, 0)
         log_file = LogFile.load(test_args, test_data.log_name, DEFAULT_LOG_DATESTAMP)
         self.assertSize(log_file.archive_cmds(ArchiveMode.CONTINUE_ABORTED), test_data.number_variables)
         self.assertSize(log_file.moo_test_cmds(), 0)
@@ -221,39 +113,10 @@
             log_name='test_transfer_functional_usecase3_extend_submitted'
         )
         test_args = test_data.get_arguments()
-=======
-        log_file = LogFile.load(test_args, test_data.log_name, self.log_datestamp)
-        self.assertSize(log_file.archive_cmds(LogKey.FIRST_PUBLICATION), test_data.number_variables)
-        self.assertSize(log_file.simulation_cmds(LogKey.MOO_TEST), 0)
-        self.assertSize(log_file.simulation_cmds(LogKey.MOO_MKDIR), test_data.number_variables)
-        self.assertSize(log_file.simulation_cmds(LogKey.MOO_PUT), test_data.number_variables)
-
-    def test_transfer_functional_usecase2_append_or_recover(self, mock_log_datestamp):
-        test_data = UseCase.APPEND_OR_RECOVER.data
-        test_args = self.construct_args(test_data)
-
-        exit_code = main_store(test_args)
-        self.assertEqual(exit_code, 0)
-        log_file = LogFile.load(test_args, test_data.log_name, self.log_datestamp)
-        self.assertSize(log_file.archive_cmds(LogKey.CONTINUE_ABORTED), test_data.number_variables)
-        self.assertSize(log_file.simulation_cmds(LogKey.MOO_TEST), 0)
-        self.assertSize(log_file.simulation_cmds(LogKey.MOO_MKDIR), test_data.number_variables)
-        self.assertSize(log_file.simulation_cmds(LogKey.MOO_PUT), test_data.number_variables)
-        filelist = log_file.moo_put_files()
-        self.assertEqual(len(filelist), 2)
-        self.assertIn('205001-214912', filelist[0])
-        self.assertIn('215001-216912', filelist[1])
-        self.assertSize(log_file.critical(), 0)
-
-    def test_transfer_functional_usecase3_extend_submitted(self, mock_log_datestamp):
-        test_data = UseCase.EXTEND_SUBMITTED.data
-        test_args = self.construct_args(test_data)
->>>>>>> 1dc4e572
-
-        exit_code = main_store(test_args)
-
-        self.assertEqual(exit_code, 0)
-<<<<<<< HEAD
+
+        exit_code = main_store(test_args)
+
+        self.assertEqual(exit_code, 0)
         log_file = LogFile.load(test_args, test_data.log_name, DEFAULT_LOG_DATESTAMP)
         self.assertSize(log_file.archive_cmds(ArchiveMode.APPEND_IN_TIME), test_data.number_variables)
         self.assertSize(log_file.moo_test_cmds(), 0)
@@ -279,38 +142,6 @@
         )
         test_args = test_data.get_arguments()
 
-=======
-        log_file = LogFile.load(test_args, test_data.log_name, self.log_datestamp)
-        self.assertSize(log_file.archive_cmds(LogKey.APPEND_IN_TIME), test_data.number_variables)
-        self.assertSize(log_file.simulation_cmds(LogKey.MOO_TEST), 0)
-        self.assertSize(log_file.simulation_cmds(LogKey.MOO_MKDIR), test_data.number_variables * 3)
-        self.assertSize(log_file.simulation_cmds(LogKey.MOO_PUT), test_data.number_variables * 2)
-        self.assertSize(log_file.moo_put_cmds(LogKey.SUPERSEDED), test_data.number_variables)
-        self.assertSize(log_file.moo_put_cmds(LogKey.EMBARGOED), test_data.number_variables)
-        for cmd1 in log_file.moo_put_cmds(LogKey.EMBARGOED):
-            filelist = sorted(cmd1.split()[9:-1])
-            self.assertEqual(len(filelist), 1)
-            self.assertIn('215001-216912', filelist[0])
-        self.assertSize(log_file.simulation_cmds(LogKey.MOO_MV), test_data.number_variables)
-        for cmd1 in log_file.simulation_cmds(LogKey.MOO_MV):
-            filelist = sorted(cmd1.split()[9:-1])
-            self.assertEqual(len(filelist), 2)
-            self.assertIn('196001-204912', filelist[0])
-            self.assertIn('205001-214912', filelist[1])
-        self.assertSize(log_file.critical(), 0)
-
-    @unittest.mock.patch('hadsdk.common.get_log_datestamp')
-    def test_transfer_functional_usecase4_replace_withdrawn(
-            self, mock_log_datestamp):
-        mock_log_datestamp.return_value = self.log_datestamp
-        self.log_name = ('test_transfer_functional_'
-                         'usecase4_replace_withdrawn')
-        self.mass_root = self.mass_test_base
-        self.mass_suffix = 'use_case_previously_withdrawn'
-        self.mass_root = os.path.join(self.mass_test_base,
-                                      '')
-        test_args = self._construct_base_args(self.temp_test_dir)
->>>>>>> 1dc4e572
         exit_code = main_store(test_args)
 
         self.assertEqual(exit_code, 0)
