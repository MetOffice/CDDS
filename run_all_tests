--- conflicted
+++ resolved
@@ -12,18 +12,8 @@
 LOG_NAME = os.path.join(CDDS_DIR, 'cdds_test_failures.log')
 ROOT_COMMAND = 'python setup.py nosetests'
 TESTS_TO_RUN = {
-<<<<<<< HEAD
-    'cdds': ['--with-doctest', '-a slow'],
-    'cdds_configure': ['--with-doctest', '-a slow'],
-    'cdds_convert': ['--with-doctest', '-a integration'],
-    'cdds_prepare': ['--with-doctest', '-a slow', '-a data_request'],
-    'cdds_template': ['--with-doctest', '-a slow'],
-    'extract': ['--with-doctest', '-a slow'],
-=======
     'cdds': ['--with-doctest', '-a slow', '-a integration', '-a data_request'],
     'cdds_template': ['--with-doctest', '-a slow'],
-    'cdds_transfer': ['--with-doctest', '-a slow'],
->>>>>>> 020efa19
     'cdds_qc': ['--with-doctest -s'],
     'cdds_qc_plugin_cf17': ['--with-doctest'],
     'cdds_qc_plugin_cmip6': ['--with-doctest'],
