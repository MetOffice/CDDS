--- conflicted
+++ resolved
@@ -87,11 +87,7 @@
         files_size_in_days = self.get_file_size_in_days(stream_attributes.stream)
         expected_files = ((years * 12 + months) / 12.0 * files_per_year * len(substreams))
 
-<<<<<<< HEAD
         if files_per_year == 360:
-=======
-        if files_size_in_days == 1:
->>>>>>> 94e5eb4a
             expected_files = expected_files + 1
         return int(expected_files)
 
