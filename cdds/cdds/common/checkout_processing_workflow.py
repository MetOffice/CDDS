# (C) British Crown Copyright 2023, Met Office.
# Please see LICENSE.rst for license details.

import argparse
import os
import shutil
import subprocess
from pathlib import Path
from typing import Union

from cdds import _NUMERICAL_VERSION
from cdds.common.constants import PROCESSING_WORKFLOW
from cdds.common import determine_rose_suite_url
from cdds.convert.process.workflow_interface import (
    check_svn_location,
    checkout_url,
    update_suite_conf_file,
)


def main_checkout_workflow(arguments: Union[list, None] = None):
    """Main function for handling checking out the CDDS Processing Workflow to a specific
    location and updating relevant fields in the rose-suite.conf

    :param arguments: Optionally pass in a list of arguments for testing purposes.
    :type arguments: Union[list, None], optional
    :raises FileNotFoundError: Raised if the target directory doesn't exist.
    """

    args = parse_args(arguments)

    workflow_url = determine_rose_suite_url(PROCESSING_WORKFLOW, args.external_repository)
    workflow_url += args.branch_name

    workflow_dst = Path(args.workflow_destination, args.workflow_name).expanduser()

    validate_arguments(args, workflow_url)
    create_workflow_dst(workflow_dst)
    checkout_url(workflow_url, workflow_dst)
    update_rose_conf(args, workflow_dst)
    run_macros(workflow_dst)


def parse_user_input(workflow_dst: Path):
    """Handle user input for deletion of existing workflow.

    :param workflow_dst: Workflow destination
    :type workflow_dst: Path
    :raises EOFError:
    """
    usr_input = input(f"Delete files and overwrite existing workflow y/n?\n")

    if usr_input not in ["y", "n"]:
        print(f"{usr_input} is not a valid option. y/n")
        parse_user_input(workflow_dst)
    elif usr_input == "y":
        shutil.rmtree(workflow_dst)
        return None
    elif usr_input == "n":
        raise EOFError


def validate_arguments(args, workflow_url: str):
    """ Perform basic sanity checks on user inputs.

    :param args: User arguments from command line
    :type args: argparse.Namespace
    :param workflow_url: Workflow branch url
    :type workflow_url: str
    """

    if not check_svn_location(workflow_url):
        raise RuntimeError(f"No branch at {workflow_url}")
    if not Path(args.request_path).exists():
        raise RuntimeError(f"No request file at {args.request_path}")
    if not Path(args.variables_file).exists():
        raise RuntimeError(f"No variables file at {args.variables_file}")


def create_workflow_dst(workflow_dst: Path):
    """Check whether the existing directory already contains a workflow.

    :param workflow_dst: Workflow destination
    :type workflow_dst: Path
    """

    if not workflow_dst.is_dir():
        workflow_dst.mkdir(parents=True)

    elif not Path(workflow_dst / "flow.cylc").exists():
        msg = f"Target directory {workflow_dst} exists but is not a workflow. Aborting operation."
        raise RuntimeError(msg)

    elif Path(workflow_dst / "flow.cylc").exists():
        print(f"Target directory {workflow_dst} already contains a workflow.\n")
        for dirpath, _, filenames in os.walk(workflow_dst):
            if filenames:
                for file in filenames:
                    print("/".join([dirpath, file]))

        parse_user_input(workflow_dst)

    else:
        raise RuntimeError(f"Could not create {workflow_dst}")


def update_rose_conf(args, workflow_dst: Path):
    """Update the relevant fields of the copied suite with user provided arguments.

    :param args: User arguments from command line
    :type args: argparse.Namespace
    :param workflow_dst: Workflow destination
    :type workflow_dst: Path
    """

    conf_file = Path(workflow_dst, "rose-suite.conf")
    request_path = str(Path(args.request_path).expanduser().absolute())
    variables_path = str(Path(args.variables_file).expanduser().absolute())

    conf_override_fields = [
        ("REQUEST_CONFIG_PATH", request_path, "env", True),
        ("USER_VARIABLES_LIST", variables_path, "env", True),
        ("CDDS_VERSION", _NUMERICAL_VERSION, "env", True),
    ]
    print()
    print("Updating rose-suite.conf values.")
    for key, value, section_name, raw_value in conf_override_fields:
        changes_to_apply = {key: value}
        changes = update_suite_conf_file(conf_file, section_name, changes_to_apply, raw_value)
        print(changes)


def run_macros(workflow_dst: Path):
    """Run the rose macros used for populating the STREAMS and WORKFLOW_NAMES jinja2 variable values.

    :param workflow_dst: Workflow destination
    :type workflow_dst: Path
    """
    macro_cmd_streams = f"rose macro load_streams.LoadStreams --suite-only -y -C {workflow_dst}"
    macro_cmd_workflows = f"rose macro generate_workflow_names.GenerateWorkflowNames --suite-only -y -C {workflow_dst}"
    print()
    print("Running rose macros.")
    for macro_cmd in [macro_cmd_streams, macro_cmd_workflows]:
        cmd = macro_cmd.split()
        completed_process = subprocess.run(cmd, capture_output=True, encoding="utf-8")
        print(completed_process.stdout)
        # needed due to a quirk of using "rose macro" via cmd line which outputs a rose-app.conf
        Path(workflow_dst / "rose-app.conf").replace(Path(workflow_dst / "rose-suite.conf"))


def parse_args(arguments: Union[list, None]) -> argparse.Namespace:
    """Configure the parser for providing commands

    :param arguments: Optionally pass in a list of arguments for testing purposes.
    :type arguments: Union[list, None], optional
    :return: The configured argpase object.
    :rtype: argparse.Namespace
    """
<<<<<<< HEAD
    default_branch = os.environ.get('CDDS_PROCESSING_WORKFLOW_BRANCH', 'trunk')

=======
>>>>>>> 0500b125
    parser = argparse.ArgumentParser()
    parser.add_argument("workflow_name", help="Desired workflow name")
    parser.add_argument(
        "request_path",
        default=None,
        help="Either, a path to a request.json file, or directory containing request*.json files",
    )
    parser.add_argument(
        "variables_file",
        default=None,
        help="The user variables file",
    )
    parser.add_argument(
        "--branch_name",
<<<<<<< HEAD
        default=default_branch,
=======
        default='trunk',
>>>>>>> 0500b125
        help="Use an alternative branch.",
    )
    parser.add_argument(
        "--workflow_destination",
        default="~/roses",
        help="Specify destination directory. Default is ~/roses",
    )
    parser.add_argument(
        "--external_repository",
        action="store_false",
        help="Use external repository (https://code.metoffice.gov.uk/svn/roses-u) "
             "instead of internal mirror (svn://fcm1/roses-u.xm_svn)"
    )
    parsed_arguments = parser.parse_args(arguments)

    return parsed_arguments<|MERGE_RESOLUTION|>--- conflicted
+++ resolved
@@ -156,11 +156,7 @@
     :return: The configured argpase object.
     :rtype: argparse.Namespace
     """
-<<<<<<< HEAD
     default_branch = os.environ.get('CDDS_PROCESSING_WORKFLOW_BRANCH', 'trunk')
-
-=======
->>>>>>> 0500b125
     parser = argparse.ArgumentParser()
     parser.add_argument("workflow_name", help="Desired workflow name")
     parser.add_argument(
@@ -175,11 +171,7 @@
     )
     parser.add_argument(
         "--branch_name",
-<<<<<<< HEAD
         default=default_branch,
-=======
-        default='trunk',
->>>>>>> 0500b125
         help="Use an alternative branch.",
     )
     parser.add_argument(
