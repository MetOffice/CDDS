# (C) British Crown Copyright 2018-2022, Met Office.
# Please see LICENSE.rst for license details.
"""
The :mod:`grids` module contains the code required to handle
grids.
"""
import os

from cdds.deprecated.config import load_override_values

import cdds.common
from cdds.common.plugins.plugins import PluginStore
from cdds.common.plugins.grid import GridType


class Grid(object):
    """
    Store information about a grid.
    """
    def __init__(self, model_id, grid_type, grid_name):
        """
        Parameters
        ----------
        model_id: str
            The model id
        grid_type: str
            The grid type; choose from 'atmos' or 'ocean'.
        grid_name: str
            The grid name, e.g. ``native``, ``ugrid``, etc.
        """
        self.grid_type = grid_type
        self.grid_name = grid_name
        self.plugin = PluginStore.instance().get_plugin()
        self.grid_labels = self.plugin.grid_labels()
        self.grid_info = self.plugin.grid_info(model_id, self.grid_type_enum)

    @property
    def grid_type_enum(self):
        return GridType.from_name(self.grid_type)

    @property
    def id(self):
        """
        str: The grid identifier used in the name of the
        |user configuration files|.
        """
        if self.grid_name == 'regridded':
            grid_id = 'seaice-from-atmos'
        else:
            grid_id = '{}-{}'.format(self.grid_type, self.grid_name)
        return grid_id

    @property
    def label(self):
        """
        str: The grid label, see the CMIP6 CVs.
        """
        return self.grid_labels.from_name(self.grid_name).label

    @property
    def nominal_resolution(self):
        """
        str: The nominal resolution, see the CMIP6 CVs.
        """
        return self.grid_info.nominal_resolution

    @property
    def description(self):
        """
        str: The description of the grid, see the CMIP6 CVs.
        """
        template = 'Native {}{}; {}'
        return template.format(
            self._model_info, self._extra_info, self._horizontal_grid_info)

    @property
    def _model_info(self):
        return self.grid_info.model_info

    @property
    def _extra_info(self):
        grid_label = self.grid_labels.from_name(self.grid_name)
        if grid_label.extra_info:
            extra_info = ' ({} points)'.format(self._shortened_grid_name.upper())
        else:
            extra_info = ''
        return extra_info

    @property
    def _shortened_grid_name(self):
        return self.grid_name.split('-')[0][:-4]

    @property
    def _longitude(self):
        return self.grid_info.longitude

    @property
    def _latitude(self):
        if 'v' in self._shortened_grid_name:
            latitude = self.grid_info.v_latitude
        else:
            latitude = self.grid_info.latitude
        return latitude

    @property
    def _horizontal_grid_info(self):
        if 'zonal' in self.grid_name:
            template = '{} mean, {} latitude'
            if self.grid_type == 'ocean':
                zonal_info = 'Quasi-zonal'
            else:
                zonal_info = 'Zonal'
            info = template.format(zonal_info, self._latitude)
        elif 'mean' in self.grid_name:
            info = 'Global mean'
        elif 'sites' in self.grid_name:
            info = 'CF Sites'
        else:
            info = '{} x {} longitude/latitude'.format(self._longitude,
                                                       self._latitude)
        return info


def retrieve_grid_objects(variable_name, mip_table_id, model, overrides_path):
    """
    Return the grid information (grid_id, grid, grid_label and nominal
    resolution) for the |MIP requested variable|.

    If a grid information override for the |MIP requested variable|
    exists in ``grid.cfg``, it is used over the default grid
    information for the |MIP table|. If no grid information is found,
    ``None`` is returned.

    Parameters
    ----------
    variable_name: str
        The |MIP requested variable name|.
    mip_table_id : str
        The |MIP table identifier|.
    model: str
        The |model|.
    overrides_path: str
        The full path to the configuration file containing the grid
        overrides.

    Returns
    -------
    : Grid
        A cdds.common.grids.Grid object.
    """
    override_values = load_override_values(overrides_path)
    try:
        grid_params = override_values[mip_table_id][variable_name].split()
    except KeyError:
        try:
            grid_params = default_grid_ids()[mip_table_id]
        except KeyError:
            grid_params = None
    grid = None
    if grid_params is not None:
        grid_type, grid_name = grid_params
        grid = Grid(model, grid_type, grid_name)
    return grid


def retrieve_grid_info(variable_name, mip_table_id, model, overrides_path):
    """
    Return the grid information (grid_id, grid, grid_label and nominal
    resolution) for the |MIP requested variable|.

    If a grid information override for the |MIP requested variable|
    exists in ``grid.cfg``, it is used over the default grid
    information for the |MIP table|. If no grid information is found,
    ``None`` is returned.

    Parameters
    ----------
    variable_name: str
        The |MIP requested variable name|.
    mip_table_id : str
        The |MIP table identifier|.
    model: str
        The |model|.
    overrides_path: str
        The full path to the configuration file containing the grid
        overrides.

    Returns
    -------
    : (str, str, str, str)
        The grid_id, grid, grid label and nominal resolution for the
        |MIP requested variable|.
    """
    grid_info = None
    try:
        grid = retrieve_grid_objects(variable_name, mip_table_id, model, overrides_path)
        if grid:
            grid_info = (grid.id, grid.description, grid.label, grid.nominal_resolution)
    except (KeyError, ValueError):
        grid_info = None

    return grid_info


def default_grid_ids():
    """
    Return the default grid identifiers.
    """
    return {
        '3hr': ('atmos', 'native'),
        '6hrLev': ('atmos', 'native'),
        '6hrPlev': ('atmos', 'native'),
        '6hrPlevPt': ('atmos', 'native'),
        'AERday': ('atmos', 'native'),
        'AERhr': ('atmos', 'native'),
        'AERmon': ('atmos', 'native'),
        'AERmonZ': ('atmos', 'native-zonal'),
        'AEday': ('atmos', 'native'),
        'AEmonLev': ('atmos', 'native'),
        'AEmonZ': ('atmos', 'native-zonal'),
        'AP1hrPt': ('atmos', 'native'),
        'AP3hr': ('atmos', 'native'),
        'AP3hrPt': ('atmos', 'native'),
        'AP6hr': ('atmos', 'native'),
        'AP6hrPt': ('atmos', 'native'),
        'AP6hrPtLev': ('atmos', 'native'),
        'APday': ('atmos', 'native'),
        'APdayLev': ('atmos', 'native'),
        'APdayZ': ('atmos', 'native-zonal'),
        'APmon': ('atmos', 'native'),
        'APmonZ': ('atmos', 'native-zonal'),
        'Amon': ('atmos', 'native'),
        'CF3hr': ('atmos', 'native'),
        'CFday': ('atmos', 'native'),
        'CFmon': ('atmos', 'native'),
        'CFsubhr': ('atmos', 'sites'),
        'E1hr': ('atmos', 'native'),
        'E1hrClimMon': ('atmos', 'native'),
        'E3hr': ('atmos', 'native'),
        'E3hrPt': ('atmos', 'native'),
        'E6hrZ': ('atmos', 'native-zonal'),
        'Eday': ('atmos', 'native'),
        'EdayZ': ('atmos', 'native-zonal'),
        'Efx': ('atmos', 'native'),
        'Emon': ('atmos', 'native'),
        'EmonZ': ('atmos', 'native-zonal'),
        'Esubhr': ('atmos', 'sites'),
<<<<<<< HEAD
        'GCAmon': ('atmos', 'native'),
        'GCAmon6hr': ('atmos', 'native'),
        'GCAmon6hrUV': ('atmos', 'uvgrid'),
        'GCAmonUV': ('atmos', 'uvgrid'),
        'GCLmon': ('atmos', 'native'),
        'GCOyr': ('ocean', 'native'),
=======
>>>>>>> 8c97980e
        'GC1hr': ('atmos', 'native'),
        'LImon': ('atmos', 'native'),
        'Lmon': ('atmos', 'native'),
        'LPmon': ('atmos', 'native'),
        'OBmon': ('ocean', 'native'),
        'OBmonLev': ('ocean', 'native'),
        'OP3hrPt': ('ocean', 'native'),
        'OPday': ('ocean', 'native'),
        'OPmon': ('ocean', 'native'),
        'OPmonLev': ('ocean', 'native'),
        'OPmonZ': ('ocean', 'native-zonal'),
        'Oday': ('ocean', 'native'),
        'Ofx': ('ocean', 'native'),
        'Omon': ('ocean', 'native'),
        'SIday': ('ocean', 'native'),
        'SImon': ('ocean', 'native'),
        'day': ('atmos', 'native'),
        'fx': ('atmos', 'native'),
        'prim1hrpt': ('atmos', 'native'),
        'prim3hr': ('atmos', 'native'),
        'prim3hrpt': ('atmos', 'native'),
        'prim6hr': ('atmos', 'native'),
        'prim6hrpt': ('atmos', 'native'),
        'primDay': ('atmos', 'native'),
        'primMon': ('atmos', 'native'),
        'primSIday': ('atmos', 'native'),
<<<<<<< HEAD
        'GC1hrPt': ('atmos', 'native'),
        'GC3hrPt': ('atmos', 'native'),
        'GCday': ('atmos', 'native'),
=======
        'GCAmon': ('atmos', 'native'),
        'GCLmon': ('atmos', 'native'),
        'GCAmon6hrUV': ('atmos', 'uvgrid'),
        'GC1hrPt': ('atmos', 'native'),
        'GC3hrPt': ('atmos', 'native'),
        'GCday': ('atmos', 'native'),
        'GCOyr': ('ocean', 'native')
>>>>>>> 8c97980e
    }


def grid_overrides():
    """
    Return the full path to the file containing the grid overrides.
    """
    return os.path.join(os.path.dirname(cdds.common.__file__), 'grids.cfg')<|MERGE_RESOLUTION|>--- conflicted
+++ resolved
@@ -245,15 +245,8 @@
         'Emon': ('atmos', 'native'),
         'EmonZ': ('atmos', 'native-zonal'),
         'Esubhr': ('atmos', 'sites'),
-<<<<<<< HEAD
-        'GCAmon': ('atmos', 'native'),
         'GCAmon6hr': ('atmos', 'native'),
-        'GCAmon6hrUV': ('atmos', 'uvgrid'),
         'GCAmonUV': ('atmos', 'uvgrid'),
-        'GCLmon': ('atmos', 'native'),
-        'GCOyr': ('ocean', 'native'),
-=======
->>>>>>> 8c97980e
         'GC1hr': ('atmos', 'native'),
         'LImon': ('atmos', 'native'),
         'Lmon': ('atmos', 'native'),
@@ -280,11 +273,6 @@
         'primDay': ('atmos', 'native'),
         'primMon': ('atmos', 'native'),
         'primSIday': ('atmos', 'native'),
-<<<<<<< HEAD
-        'GC1hrPt': ('atmos', 'native'),
-        'GC3hrPt': ('atmos', 'native'),
-        'GCday': ('atmos', 'native'),
-=======
         'GCAmon': ('atmos', 'native'),
         'GCLmon': ('atmos', 'native'),
         'GCAmon6hrUV': ('atmos', 'uvgrid'),
@@ -292,7 +280,6 @@
         'GC3hrPt': ('atmos', 'native'),
         'GCday': ('atmos', 'native'),
         'GCOyr': ('ocean', 'native')
->>>>>>> 8c97980e
     }
 
 
