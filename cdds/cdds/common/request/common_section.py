# (C) British Crown Copyright 2023-2024, Met Office.
# Please see LICENSE.rst for license details.
"""
Module to handle the common section in the request configuration
"""
import os

from dataclasses import dataclass, asdict
from datetime import datetime
from configparser import ConfigParser
from typing import Dict, Any

from cdds import get_version
from cdds.common.constants import LOG_DIRECTORY
from cdds.common.request.request_section import Section, load_types, expand_paths, expand_path
from cdds.common.request.rose_suite.suite_info import RoseSuiteInfo, RoseSuiteArguments
from cdds.common.plugins.plugins import PluginStore


def common_defaults(model_id: str, experiment_id: str, variant_label: str) -> Dict[str, Any]:
    """
    Calculates the defaults for the common section of
    the request configuration with given model ID,
    experiment ID and variant label.

    :param model_id: Model ID
    :type model_id: str
    :param experiment_id: Experiment ID
    :type experiment_id: str
    :param variant_label: Variant label
    :type variant_label: str
    :return: The defaults for the common section
    :rtype: Dict[str, Any]
    """
    mip_table_dir = PluginStore.instance().get_plugin().mip_table_dir()
    data_version = datetime.utcnow().strftime('%Y-%m-%dT%H%MZ')
    root_ancil_dir = '{}/ancil/'.format(os.environ['CDDS_ETC'])
    root_hybrid_heights_dir = '{}/vertical_coordinates/'.format(os.environ['CDDS_ETC'])
    root_replacement_coordinates_dir = '{}/horizontal_coordinates/'.format(os.environ['CDDS_ETC'])
    sites_file = '{}/cfmip2/cfmip2-sites-orog.txt'.format(os.environ['CDDS_ETC'])
    return {
        'cdds_version': get_version('cdds'),
        'data_version': data_version,
        'external_plugin': '',
        'external_plugin_location': '',
        'log_level': 'INFO',
        'mip_table_dir': mip_table_dir,
        'mode': 'strict',
        'root_ancil_dir': root_ancil_dir,
        'root_hybrid_heights_dir': root_hybrid_heights_dir,
        'root_replacement_coordinates_dir': root_replacement_coordinates_dir,
        'sites_file': sites_file,
        'simulation': False,
        'workflow_basename': '{}_{}_{}'.format(model_id, experiment_id, variant_label)
    }


@dataclass
class CommonSection(Section):
    """
    Represents the common section in the request configuration
    """
    cdds_version: str = ''
    external_plugin: str = ''
    external_plugin_location: str = ''
    mip_table_dir: str = ''
    mode: str = ''
    package: str = ''
    workflow_basename: str = ''
    root_proc_dir: str = ''
    root_data_dir: str = ''
    root_ancil_dir: str = ''
    root_hybrid_heights_dir: str = ''
    root_replacement_coordinates_dir: str = ''
    sites_file: str = ''
    simulation: bool = False
    log_level: str = 'INFO'
    data_version: str = ''

    @property
    def items(self) -> Dict[str, Any]:
        """
        Returns all items of the common section as a dictionary.

        :return: Items as dictionary
        :rtype: Dict[str, Any]
        """
        return asdict(self)

    @staticmethod
    def from_config(config: ConfigParser) -> 'CommonSection':
        """
        Loads the common section of a request configuration.

        :param config: Parser for the request configuration
        :type config: ConfigParser
        :return: New common section
        :rtype: CommonSection
        """
        model_id = config.get('metadata', 'model_id')
        experiment_id = config.get('metadata', 'experiment_id')
        variant_label = config.get('metadata', 'variant_label')
        values = common_defaults(model_id, experiment_id, variant_label)
        config_items = load_types(dict(config.items('common')))
        expand_paths(config_items, ['root_proc_dir', 'root_data_dir', 'root_ancil_dir',
                                    'root_hybrid_heights_dir', 'root_replacement_coordinates_dir', 'sites_file'])
        values.update(config_items)
        return CommonSection(**values)

    @staticmethod
    def from_rose_suite_info(suite_info: RoseSuiteInfo, arguments: RoseSuiteArguments) -> 'CommonSection':
        """
        Loads the common section of a rose-suite.info.

        :param suite_info: The rose-suite.info to be loaded
        :type suite_info: RoseSuiteInfo
        :param arguments: Additional arguments to be considered
        :type arguments: RoseSuiteArguments
        :return: New common section
        :rtype: CommonSection
        """
        model_id = suite_info.data['model-id']
        experiment_id = suite_info.data['experiment-id']
        variant_label = suite_info.data['variant-id']
        defaults = common_defaults(model_id, experiment_id, variant_label)

        common = CommonSection(**defaults)
        common.external_plugin = arguments.external_plugin
        common.external_plugin_location = arguments.external_plugin_location
        common.mip_table_dir = suite_info.mip_table_dir()
        common.package = arguments.package
        common.root_proc_dir = expand_path(arguments.root_proc_dir)
        common.root_data_dir = expand_path(arguments.root_data_dir)
        return common

    def add_to_config(self, config: ConfigParser, model_id: str, experiment_id: str, variant_label: str) -> None:
        """
        Adds values defined by the common section to given configuration.

        :param config: Configuration where values should add to
        :type config: ConfigParser
        :param model_id: Model ID used to get default values
        :type model_id: str
        :param experiment_id: Experiment ID used to get default values
        :type experiment_id: str
        :param variant_label: Variable label used to get default values
        :type variant_label: str
        """
        defaults = common_defaults(model_id, experiment_id, variant_label)
        self._add_to_config_section(config, 'common', defaults)

    def is_relaxed_cmor(self) -> bool:
        """
        Returns if relaxed CMOR is enabled.

        :return: If relaxed CMOR is enabled
        :rtype: bool
        """
<<<<<<< HEAD
        return os.path.join(self.proc_directory(proc_directory_facet), component)

    def is_relaxed_cmor(self) -> bool:
        """
        Returns if the mode is 'relaxed' CMOR.

        :return: If mode is 'relaxed'
        """
=======
>>>>>>> 54337c14
        return self.mode == 'relaxed'<|MERGE_RESOLUTION|>--- conflicted
+++ resolved
@@ -156,15 +156,4 @@
         :return: If relaxed CMOR is enabled
         :rtype: bool
         """
-<<<<<<< HEAD
-        return os.path.join(self.proc_directory(proc_directory_facet), component)
-
-    def is_relaxed_cmor(self) -> bool:
-        """
-        Returns if the mode is 'relaxed' CMOR.
-
-        :return: If mode is 'relaxed'
-        """
-=======
->>>>>>> 54337c14
         return self.mode == 'relaxed'