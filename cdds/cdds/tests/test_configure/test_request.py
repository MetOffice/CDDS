--- conflicted
+++ resolved
@@ -28,11 +28,7 @@
             [
                 (
                     'cmor_setup', {
-<<<<<<< HEAD
-                        'mip_table_dir': '/data/users/cdds/etc/mip_tables/CMIP6/01.00.29',
-=======
                         'mip_table_dir': os.path.join(os.environ['CDDS_ETC'], 'mip_tables', 'CMIP6', '01.00.29'),
->>>>>>> 61fc21f9
                         'cmor_log_file': '{{ cmor_log }}',
                         'netcdf_file_action': 'CMOR_REPLACE_4',
                         'create_subdirectories': 0
@@ -82,22 +78,6 @@
                         'base_date': '1850-01-01T00:00:00',
                         'deflate_level': '2',
                         'suite_id': 'u-aw310',
-<<<<<<< HEAD
-                        'ancil_files': ('/data/users/cdds/etc/ancil/UKESM1-0-LL/qrparm.landfrac.pp '
-                                        '/data/users/cdds/etc/ancil/UKESM1-0-LL/qrparm.soil.pp '
-                                        '/data/users/cdds/etc/ancil/UKESM1-0-LL/ocean_constants.nc '
-                                        '/data/users/cdds/etc/ancil/UKESM1-0-LL/ocean_byte_masks.nc '
-                                        '/data/users/cdds/etc/ancil/UKESM1-0-LL/ocean_basin.nc '
-                                        '/data/users/cdds/etc/ancil/UKESM1-0-LL/diaptr_basin_masks.nc '
-                                        '/data/users/cdds/etc/ancil/UKESM1-0-LL/ocean_zostoga.nc'),
-                        'hybrid_heights_files': (
-                            '/data/users/cdds/etc/vertical_coordinates/atmosphere_theta_levels_85.txt'
-                            ' /data/users/cdds/etc/vertical_coordinates/atmosphere_rho_levels_86.txt'),
-                        'replacement_coordinates_file': (
-                            '/data/users/cdds/etc/horizontal_coordinates/cice_eORCA1_coords.nc'),
-                        'shuffle': True,
-                        'sites_file': '/data/users/cdds/etc/cfsites/cfmip2-sites-orog.txt'
-=======
                         'ancil_files': ' '.join(
                             [os.path.join(os.environ['CDDS_ETC'], 'ancil', 'UKESM1-0-LL', ancil_file)
                              for ancil_file in ['qrparm.landfrac.pp',
@@ -117,7 +97,6 @@
                                 os.environ['CDDS_ETC'], 'horizontal_coordinates', 'cice_eORCA1_coords.nc')),
                         'shuffle': True,
                         'sites_file': os.path.join(os.environ['CDDS_ETC'], 'cfmip2', 'cfmip2-sites-orog.txt')
->>>>>>> 61fc21f9
 
                     }
                 )
