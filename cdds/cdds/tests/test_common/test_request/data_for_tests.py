--- conflicted
+++ resolved
@@ -52,27 +52,16 @@
     return {
         'external_plugin': '',
         'external_plugin_location': '',
-<<<<<<< HEAD
-        'mip_table_dir': '/data/users/cdds/etc/mip_tables/CMIP6/01.00.29',
-=======
         'mip_table_dir': os.path.join(os.environ['CDDS_ETC'], 'mip_tables', 'CMIP6', '01.00.29'),
->>>>>>> 61fc21f9
         'mode': 'strict',
         'package': 'round-1',
         'workflow_basename': 'UKESM1-0-LL_piControl_r1i1p1f2',
         'root_proc_dir': '/path/to/proc',
         'root_data_dir': '/path/to/data',
-<<<<<<< HEAD
-        'root_ancil_dir': '/data/users/cdds/etc/ancil',
-        'root_hybrid_heights_dir': '/data/users/cdds/etc/vertical_coordinates',
-        'root_replacement_coordinates_dir': '/data/users/cdds/etc/horizontal_coordinates',
-        'sites_file': '/data/users/cdds/etc/cfsites/cfmip2-sites-orog.txt',
-=======
         'root_ancil_dir': os.path.join(os.environ['CDDS_ETC'], 'ancil'),
         'root_hybrid_heights_dir': os.path.join(os.environ['CDDS_ETC'], 'vertical_coordinates'),
         'root_replacement_coordinates_dir': os.path.join(os.environ['CDDS_ETC'], 'horizontal_coordinates'),
         'sites_file': os.path.join(os.environ['CDDS_ETC'], 'cfmip2', 'cfmip2-sites-orog.txt'),
->>>>>>> 61fc21f9
         'standard_names_version': 'latest',
         'standard_names_dir': os.path.join(os.environ['CDDS_ETC'], 'standard_names'),
         'simulation': False,
@@ -175,18 +164,6 @@
         'external_plugin': '',
         'external_plugin_location': '',
         'log_level': 'INFO',
-<<<<<<< HEAD
-        'mip_table_dir': '/data/users/cdds/etc/mip_tables/CMIP6/01.00.29',
-        'mode': 'strict',
-        'package': 'round-1',
-        'root_ancil_dir': '/data/users/cdds/etc/ancil',
-        'root_data_dir': '/path/to/data',
-        'root_proc_dir': '/path/to/proc',
-        'root_hybrid_heights_dir': '/data/users/cdds/etc/vertical_coordinates',
-        'root_replacement_coordinates_dir': '/data/users/cdds/etc/horizontal_coordinates',
-        'sites_file': '/data/users/cdds/etc/cfsites/cfmip2-sites-orog.txt',
-        'standard_names_dir': '/data/users/cdds/etc/standard_names',
-=======
         'mip_table_dir': os.path.join(os.environ['CDDS_ETC'], 'mip_tables', 'CMIP6', '01.00.29'),
         'mode': 'strict',
         'package': 'round-1',
@@ -197,7 +174,6 @@
         'root_replacement_coordinates_dir': os.path.join(os.environ['CDDS_ETC'], 'horizontal_coordinates'),
         'sites_file': os.path.join(os.environ['CDDS_ETC'], 'cfmip2', 'cfmip2-sites-orog.txt'),
         'standard_names_dir': os.path.join(os.environ['CDDS_ETC'], 'standard_names'),
->>>>>>> 61fc21f9
         'standard_names_version': 'latest',
         'simulation': False,
         'workflow_basename': 'UKESM1-0-LL_piControl_r1i1p1f2'
