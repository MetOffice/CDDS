# (C) British Crown Copyright 2023-2024, Met Office.
# Please see LICENSE.rst for license details.
import os
from datetime import datetime
from unittest import TestCase, mock

from cdds import __version__
from cdds.common.plugins.plugins import PluginStore
from cdds.common.plugins.plugin_loader import load_plugin
from cdds.common.request.common_section import common_defaults


class TestCommonDefaults(TestCase):
    def setUp(self) -> None:
        self.maxDiff = None
        load_plugin('CMIP6')
        self.model_id = 'UKESM1-0-LL'
        self.experiment_id = 'piControl'
        self.variant_label = 'r1i1p1f1'
        self.workflow_basename = '{}_{}_{}'.format(self.model_id, self.experiment_id, self.variant_label)

    def tearDown(self) -> None:
        PluginStore.clean_instance()

    def test_defaults(self):
        expected_defaults = {
            'external_plugin': '',
            'external_plugin_location': '',
            'log_level': 'INFO',
<<<<<<< HEAD
            'mip_table_dir': '/data/users/cdds/etc/mip_tables/CMIP6/01.00.29',
            'mode': 'strict',
            'root_ancil_dir': '/data/users/cdds/etc/ancil',
            'root_hybrid_heights_dir': '/data/users/cdds/etc/vertical_coordinates',
            'root_replacement_coordinates_dir': '/data/users/cdds/etc/horizontal_coordinates',
            'simulation': False,
            'sites_file': '/data/users/cdds/etc/cfsites/cfmip2-sites-orog.txt',
            'standard_names_dir': '/data/users/cdds/etc/standard_names',
=======
            'mip_table_dir': os.path.join(os.environ['CDDS_ETC'], 'mip_tables', 'CMIP6', '01.00.29'),
            'mode': 'strict',
            'root_ancil_dir': os.path.join(os.environ['CDDS_ETC'], 'ancil'),
            'root_hybrid_heights_dir': os.path.join(os.environ['CDDS_ETC'], 'vertical_coordinates'),
            'root_replacement_coordinates_dir': os.path.join(os.environ['CDDS_ETC'], 'horizontal_coordinates'),
            'simulation': False,
            'sites_file': os.path.join(os.environ['CDDS_ETC'], 'cfmip2', 'cfmip2-sites-orog.txt'),
            'standard_names_dir': os.path.join(os.environ['CDDS_ETC'], 'standard_names'),
>>>>>>> 61fc21f9
            'standard_names_version': 'latest',
            'workflow_basename': self.workflow_basename
        }

        defaults = common_defaults(self.model_id, self.experiment_id, self.variant_label)
        self.assertDictEqual(defaults, expected_defaults)<|MERGE_RESOLUTION|>--- conflicted
+++ resolved
@@ -27,16 +27,6 @@
             'external_plugin': '',
             'external_plugin_location': '',
             'log_level': 'INFO',
-<<<<<<< HEAD
-            'mip_table_dir': '/data/users/cdds/etc/mip_tables/CMIP6/01.00.29',
-            'mode': 'strict',
-            'root_ancil_dir': '/data/users/cdds/etc/ancil',
-            'root_hybrid_heights_dir': '/data/users/cdds/etc/vertical_coordinates',
-            'root_replacement_coordinates_dir': '/data/users/cdds/etc/horizontal_coordinates',
-            'simulation': False,
-            'sites_file': '/data/users/cdds/etc/cfsites/cfmip2-sites-orog.txt',
-            'standard_names_dir': '/data/users/cdds/etc/standard_names',
-=======
             'mip_table_dir': os.path.join(os.environ['CDDS_ETC'], 'mip_tables', 'CMIP6', '01.00.29'),
             'mode': 'strict',
             'root_ancil_dir': os.path.join(os.environ['CDDS_ETC'], 'ancil'),
@@ -45,7 +35,6 @@
             'simulation': False,
             'sites_file': os.path.join(os.environ['CDDS_ETC'], 'cfmip2', 'cfmip2-sites-orog.txt'),
             'standard_names_dir': os.path.join(os.environ['CDDS_ETC'], 'standard_names'),
->>>>>>> 61fc21f9
             'standard_names_version': 'latest',
             'workflow_basename': self.workflow_basename
         }
