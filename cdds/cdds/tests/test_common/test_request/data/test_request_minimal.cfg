--- conflicted
+++ resolved
@@ -18,17 +18,12 @@
 
 [common]
 package = round-1
-<<<<<<< HEAD
-root_proc_dir = /data/users/cdds/root_proc
-root_data_dir = /data/users/cdds/root_data
-=======
 root_proc_dir = /path/to/proc
 root_data_dir = /path/to/data
->>>>>>> 3064fe04
 
 [data]
 end_date = 2170-01-01T00:00:00
 start_date = 1970-01-01T00:00:00
 model_workflow_id = u-aw310
-variable_list_file = /data/cdds/variables.txt
+variable_list_file = /data/users/cdds/variables.txt
 streams = ap4 ap5 ap6 inm onm