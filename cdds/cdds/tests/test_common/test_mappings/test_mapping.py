--- conflicted
+++ resolved
@@ -7,218 +7,12 @@
 import unittest
 
 import cdds.common.mappings.mapping as mapping
-<<<<<<< HEAD
-from cdds.common.plugins.plugin_loader import load_plugin, load_external_plugin
-from cdds.common.plugins.plugins import PluginStore
-from cdds.common.plugins.cmip6.cmip6_models import HadGEM3_GC31_LL_Params
-from cdds.common.plugins.streams import StreamInfo
-from cdds.tests.test_plugins.stubs import EmptyCddsPlugin
-
-
-def mock_open(test_case, filename, contents=None):
-    def mock_file(*args):
-        basename = os.path.basename(args[0])
-        if basename == filename:
-            result = StringIO(contents)
-        else:
-            mocked_file.stop()
-            open_file = open(*args)
-            mocked_file.start()
-            result = open_file
-        return result
-
-    mocked_file = patch("builtins.open", mock_file)
-    mocked_file.start()
-    test_case.addCleanup(mocked_file.stop)
-
-
-def mock_isfile(test_case, results):
-    def is_file(*args):
-        basename = os.path.basename(args[0])
-        if basename in results:
-            return results[basename]
-        else:
-            raise ValueError("unexpected isfile call for %s" % args[0])
-
-    mocked_isfile = patch("os.path.isfile", is_file)
-    mocked_isfile.start()
-    test_case.addCleanup(mocked_isfile.stop)
-
-
-class DummyHadGEM2(HadGEM3_GC31_LL_Params, ABC):
-
-    def um_version(self) -> str:
-        return '6.6'
-
-    def all_ancil_variables(self) -> List[str]:
-        return []
-
-
-class DummyCMIP5Plugin(EmptyCddsPlugin):
-    MIP_ERA = "CMIP5"
-
-    def __init__(self):
-        super(DummyCMIP5Plugin, self).__init__()
-        self._mip_era = self.MIP_ERA
-
-    def models_parameters(self, model_id: str) -> DummyHadGEM2:
-        return DummyHadGEM2()
-=======
 import cdds.common.plugins.plugin_loader as plugin_loader
 import mip_convert.plugins.plugin_loader as mapping_plugin_loader
->>>>>>> b98d4205
 
 
 class TestMassFilters(unittest.TestCase):
 
-<<<<<<< HEAD
-    def setUp(self):
-        self.plugins = {
-            'cimp6':
-        }
-        if mip_era == 'CMIP6':
-            load_plugin()
-
-        else:
-            load_external_plugin(DummyCMIP5Plugin.MIP_ERA, 'cdds.tests.test_common.test_mappings.test_mapping')
-        # Load model information to avoid using mocks
-        PluginStore.instance().get_plugin().models_parameters('HadGEM3-GC31-LL')
-
-    @staticmethod
-    def fake_common_mapping():
-        fake_config = """[baresoilFrac]
-dimension = longitude latitude typebare time
-expression = m01s19i013[lbplev=8] * m01s00i505
-mip_table_id = Lmon
-positive = None
-status = ok
-units = 1
-
-[clisccp]
-component = cloud
-dimension = longitude latitude plev7c tau time
-expression = divide_by_mask(m01s02i337[blev=PLEV7C, lbproc=128],
-    m01s02i330[lbproc=128])
-mip_table_id = CFmon
-positive = None
-status = embargoed
-units = 1
-
-[cLand]
-dimension = longitude latitude time
-expression = m01s19i002[lbproc=128] + m01s19i016[lbproc=128]
-    + m01s19i032[lbproc=128] + m01s19i033[lbproc=128]
-    + m01s19i034[lbproc=128]
-mip_table_id = Emon
-positive = None
-status = embargoed
-units = kg m-2
-
-[hur]
-dimension = longitude latitude alevel time
-expression = m01s30i113[lbproc=128]
-mip_table_id = CFday CFmon
-positive = None
-status = embargoed
-units = %
-
-[hus4]
-dimension = longitude latitude plev4 time
-expression = m01s30i295[blev=PLEV4, lbproc=128]
-    / m01s30i304[blev=PLEV4, lbproc=128]
-mip_table_id = 6hrPlev
-positive = None
-status = ok
-units = 1
-
-[sbl]
-dimension = longitude latitude time
-expression = m01s03i298
-mip_table_id = Amon
-positive = None
-status = embargoed
-units = kg m-2 s-1
-
-[tas]
-dimension = longitude latitude height2m time
-expression = m01s03i236
-mip_table_id = 6hrPlev Amon day
-positive = None
-status = ok
-units = K
-
-[thetaot300]
-dimension = longitude latitude time depth300m
-expression = level_mean(thetao[depth<300], thkcello)
-mip_table_id = Omon
-positive = None
-status = ok
-units = K
-
-[tntr]
-dimension = longitude latitude alevel time
-expression = (m01s01i161[lbproc=128] + m01s02i161[lbproc=128]) / ATMOS_TIMESTEP
-mip_table_id = CFmon
-positive = None
-status = embargoed
-units = K s-1
-
-[tos]
-dimension = longitude latitude time
-expression = tos
-mip_table_id = Oday Omon
-positive = None
-status = ok
-units = degC
-
-[ua850]
-dimension = longitude latitude p850 time
-expression = m01s30i201[blev=850.0] / m01s30i301[blev=850.0]
-mip_table_id = 6hrPlev Eday
-positive = None
-status = embargoed
-units = m s-1
-
-[agessc]
-dimension = longitude latitude olevel time
-expression = agessc
-mip_table_id = Omon
-positive = None
-status = ok
-units = m s-1
-
-[uo]
-dimension = longitude latitude olevel time
-expression = mask_copy(uo, mask_3D_U)
-mip_table_id = Omon
-positive = None
-status = ok
-units = m s-1
-
-[vtem]
-dimension = latitude plev39 time
-expression = m01s30i310[blev=PLEV39, lbproc=192]
-    / m01s30i301[blev=PLEV39, lbproc=192]
-mip_table_id = EdayZ EmonZ
-positive = None
-status = embargoed
-units = m s-1
-"""
-        return fake_config
-
-    @staticmethod
-    def fake_streams():
-        fake_streams = """[CMIP6_Omon]
-agessc = onm/grid-T
-uo = onm/grid-U
-tos = onm/grid-T
-thetaot300 = onm/grid-T
-
-"""
-        return fake_streams
-
-=======
->>>>>>> b98d4205
     @staticmethod
     def shared_json(mip_era):
         return {
@@ -250,20 +44,6 @@
         self.assertEqual(to_map.project, mip_era.upper())
 
     def test_single_var(self):
-<<<<<<< HEAD
-        for mip_era, stream in [("CMIP5", "apm"), ("CMIP6", "ap5")]:
-            self.setup_plugin(mip_era)
-            self.create_simple_patches()
-            json_request = TestMassFilters.add_var_to_json(
-                [{"name": "tas", "table": "Amon", "stream": stream}], mip_era)
-            mass_filters = TestMassFilters.mass_filters(json_request)
-            expected = {stream: [
-                {
-                    "name": "tas", "table": "Amon", "status": "ok",
-                    "constraint": [{"stash": "m01s03i236", "lbtim_ia": 1, "lbtim_ib": 2}]
-                }]}
-            self.assertEqual(mass_filters, expected)
-=======
         stream = "ap5"
         json_request = TestMassFilters.add_var_to_json(
             [{"name": "tas", "table": "Amon", "stream": stream}], "CMIP6")
@@ -274,7 +54,6 @@
                 "constraint": [{"lbproc": 128, "stash": "m01s03i236", "lbtim_ia": 1, "lbtim_ib": 2}]
             }]}
         self.assertEqual(mass_filters, expected)
->>>>>>> b98d4205
 
     def test_single_var_nemo(self):
         json_request = TestMassFilters.add_var_to_json(
