--- conflicted
+++ resolved
@@ -363,13 +363,6 @@
             subdirpath = "{}{}{}".format(subdirpath, sep, subdir)
             if not os.path.exists(subdirpath):
                 os.mkdir(subdirpath, permissions)
-<<<<<<< HEAD
-                # this won't be supported on Azure SPICE
-                # os.chown(subdirpath, uid, gid)
-                os.chmod(subdirpath, permissions)
-=======
->>>>>>> 3064fe04
-
         msg = "Directory created : {}".format(directory)
         status = "created"
 
