# (C) British Crown Copyright 2024, Met Office.
# Please see LICENSE.rst for license details.
import collections
import glob
import logging
import os
import re
from typing import List

from cdds.common.cdds_files.cdds_directories import component_directory
from cdds.convert.constants import SECTION_TEMPLATE

from mip_convert.configuration.python_config import PythonConfig


class StreamComponents:
    def __init__(self, arguments, request):
        self._arguments = arguments
        self._request = request
        self._streams_requested = self._arguments.streams
        self.logger = logging.getLogger()

    def user_configs(self) -> dict[str, PythonConfig]:
        """Identify and parse the user configuration files.

        :raises FileNotFoundError: If no user configs are found.
        :return: Return a dictionary of {component:config} pairs.
        :rtype: dict[str, PythonConfig]
        """
        configure_directory = component_directory(self._request, "configure")
        pattern_files = re.compile(self._arguments.user_config_template_name.format(r"(?P<grid_id>[\w\-]+)"))
        user_configs = {}

        for item in glob.glob(os.path.join(configure_directory, "*")):
            match = pattern_files.match(os.path.basename(item))
            if match:
                substream_fname = match.group("grid_id")
                user_config = PythonConfig(item)
                user_configs[substream_fname] = user_config

        if not user_configs:
            msg = f"No configuration files were found in {configure_directory}"
            self.logger.critical(msg)
            raise FileNotFoundError(msg)

        return user_configs

    def build_stream_components(self) -> None:
        """_summary_
        """
        regex_streams = SECTION_TEMPLATE.format(
            stream_id="(?P<stream_id>[^_]+)", substream="(_(?P<substream>[^_]+))?"
        )
        pattern_streams = re.compile(regex_streams)

        self.stream_substreams = collections.defaultdict(dict)

        for component_fname, user_config in self.user_configs().items():
            streams_in_cfg = []
            for section in user_config.sections:
                section_match = pattern_streams.match(section)
                if section_match:
                    stream_id = section_match.group("stream_id")
                    substream = section_match.group("substream")
                    streams_in_cfg += [(stream_id, substream)]
            for stream, substream in streams_in_cfg:
                if not substream:
                    substream = ""
                self.stream_substreams[stream][component_fname] = substream

        self.stream_substreams = {
            k: v for k, v in self.stream_substreams.items() if k in self.streams
        }

        self.stream_components = {}
        for stream, components in self.stream_substreams.items():
            self.stream_components[stream] = list(components.keys())

    def validate_streams(self) -> None:
        """Ensure there are streams to process.

        :raises RuntimeError: If there are no streams to process.
        """
        if not self.active_streams:
            msg = "No streams to process"
            self.logger.error(msg)
            raise RuntimeError(msg)
        inactive_streams = set(self.streams) - set(self.active_streams)
        if inactive_streams:
<<<<<<< HEAD
            streams_str = ','.join(inactive_streams)
            msg = ('Warning: Skipping streams {streams_str} as there are no '
                   'variables to produce.'.format(streams_str=streams_str))
=======
            streams_str = ",".join(inactive_streams)
            msg = ("Warning: Skipping streams {streams_str} as there are no "
                   "variables to produce.".format(streams_str=streams_str))
>>>>>>> f870e2ce
            self.logger.warning(msg)

    @property
    def streams(self) -> List[str]:
        """
        Return a list of the |streams| to process. This is determined by the streams in the stream info section
        of the JSON request file. If the user has specified streams on the command line, only return streams that
        are both in the request file and specified by the user.

        :return: List of the |streams| to process
        :rtype: List[str]
        """
        streams_to_process = self._request.data.streams

        # Check if the user specified which streams to process
        if self._streams_requested:
            rejected_streams_cli = [
                stream
                for stream in self._streams_requested
                if stream not in streams_to_process
            ]
            if rejected_streams_cli:
                self.logger.info(
                    "The following streams were specified on the command line, but will not be processed "
                    "because they are not present in the JSON request file:\n{stream_list}"
                    "".format(stream_list=" ".join(rejected_streams_cli))
                )
            rejected_streams_request = [
                stream
                for stream in streams_to_process
                if stream not in self._streams_requested
            ]
            if rejected_streams_request:
                self.logger.info(
                    "The following streams are present in the JSON request file, but will not be processed "
                    "because they were not specified on the command line :\n{stream_list}"
                    "".format(stream_list=" ".join(rejected_streams_request))
                )
            streams_to_process = [
                stream
                for stream in streams_to_process
                if stream in self._streams_requested
            ]
        return streams_to_process

    @property
    def active_streams(self) -> List[str]:
        """
        Returns a list of the active |streams| to process, which are |streams| that have been checked and
        have conversions to be done. This is only valid after the __init__ function has run.

        :return: List of the active |streams| to process
        :rtype: List[str]
        """
        try:
            active_streams = list(self.stream_components.keys())
        except AttributeError:
            active_streams = []
        return active_streams<|MERGE_RESOLUTION|>--- conflicted
+++ resolved
@@ -87,15 +87,9 @@
             raise RuntimeError(msg)
         inactive_streams = set(self.streams) - set(self.active_streams)
         if inactive_streams:
-<<<<<<< HEAD
-            streams_str = ','.join(inactive_streams)
-            msg = ('Warning: Skipping streams {streams_str} as there are no '
-                   'variables to produce.'.format(streams_str=streams_str))
-=======
             streams_str = ",".join(inactive_streams)
             msg = ("Warning: Skipping streams {streams_str} as there are no "
                    "variables to produce.".format(streams_str=streams_str))
->>>>>>> f870e2ce
             self.logger.warning(msg)
 
     @property
