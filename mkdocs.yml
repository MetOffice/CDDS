site_name: Climate Data Dissemination System
theme:
  name: material
  features:
    - navigation.tabs
    - navigation.expand
nav:
  - Home:
    - About: index.md
  - Operational Procedures:
    - CMIP6: operational_procedure/cmip6.md
    - CMIP6 Plus: operational_procedure/cmip6_plus.md
    - GCModelDev: operational_procedure/gcmodeldev.md
  - Tutorials:
    - Search Inventory: tutorials/search_inventory.md
    - Add a Variable Mapping: tutorials/add_mapping.md
    - Add a Plugin: tutorials/add_plugin.md
    - Request Configuration:
      -  tutorials/request/config_request.md
      - Metadata Section: tutorials/request/metadata.md
      - Common Section: tutorials/request/common.md
      - Data Section: tutorials/request/data.md
      - Inventory Section: tutorials/request/inventory.md
      - Conversion Section: tutorials/request/conversion.md
      - Global Attributes Section: tutorials/request/global_attributes.md
      - Misc Section: tutorials/request/misc.md
  - Developer Documentation:
    - developer_documentation/index.md
    - Documentation: developer_documentation/building_documentation.md
    - Deployment:
      - Release Procedure: developer_documentation/deployment/release_procedure.md
      - CDDS Installation: developer_documentation/deployment/cdds_installation.md
      - Infrastructure: developer_documentation/deployment/infrastructure.md
    - Development Practices:
      - developer_documentation/development_practices.md
      - Coding Guidelines: developer_documentation/coding_guidelines.md
      - Development Workflow: developer_documentation/development_workflow.md
      - Review Process: developer_documentation/review_process.md
      - Working with Github and Git: developer_documentation/github.md
      - Working with Jira: developer_documentation/jira.md
      - Managing Conda Environments: developer_documentation/managing_environments.md
      - Documentation: developer_documentation/building_documentation.md
      - Review Guidelines: developer_documentation/review_guidelines.md
      - Working with Github: developer_documentation/github.md
    - Request:
        - Request Architecture: developer_documentation/request/request.md
    - Testing:
      - Unit Testing: developer_documentation/unittests.md
      - Pytest: developer_documentation/pytest.md
      - Nightly Tests: developer_documentation/nightly_tests.md
      - Mip Convert Functional Tests: developer_documentation/mip_convert_functional_tests.md
    - Plugins:
        - Available Plugins: developer_documentation/plugins/available_plugins.md
        - Plugin Framework: developer_documentation/plugins/plugin_framework.md
  - CDDS Components:
    - cdds_components/index.md
    - convert: cdds_components/convert.md
    - extract: cdds_components/extract.md
    - qc: cdds_components/qc.md
    - transfer: cdds_components/transfer.md
  - API Documentation: reference/
markdown_extensions:
  - admonition
  - attr_list
<<<<<<< HEAD
  - def_list
=======
  - md_in_html
>>>>>>> 546acf2e
  - pymdownx.details
  - pymdownx.superfences
  - pymdownx.tasklist:
      custom_checkbox: true
  - pymdownx.emoji
  - pymdownx.details
  - pymdownx.tabbed:
      alternate_style: true
extra:
  version:
    provider: mike
plugins:
- search  
- gen-files:
    scripts:
    - scripts/gen_api_docs.py
- literate-nav:
    nav_file: SUMMARY.md
- mkdocstrings:
    handlers:
      python:
        options:
          docstring_style: sphinx
- section-index<|MERGE_RESOLUTION|>--- conflicted
+++ resolved
@@ -62,11 +62,8 @@
 markdown_extensions:
   - admonition
   - attr_list
-<<<<<<< HEAD
   - def_list
-=======
   - md_in_html
->>>>>>> 546acf2e
   - pymdownx.details
   - pymdownx.superfences
   - pymdownx.tasklist:
